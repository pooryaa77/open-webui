--- conflicted
+++ resolved
@@ -249,10 +249,7 @@
     url: str
     key: str
 
-<<<<<<< HEAD
-
-=======
->>>>>>> 64a44e8f
+
 class AzureOpenAIConfigForm(BaseModel):
     url: str
     key: str
@@ -325,10 +322,9 @@
             request.app.state.config.RAG_EMBEDDING_ENGINE,
             request.app.state.config.RAG_EMBEDDING_MODEL,
             request.app.state.ef,
-<<<<<<< HEAD
             base_url,
             api_key,
-=======
+
             (
                 request.app.state.config.RAG_OPENAI_API_BASE_URL
                 if request.app.state.config.RAG_EMBEDDING_ENGINE == "openai"
@@ -339,7 +335,6 @@
                 if request.app.state.config.RAG_EMBEDDING_ENGINE == "openai"
                 else request.app.state.config.RAG_AZURE_OPENAI_API_KEY
             ),
->>>>>>> 64a44e8f
             request.app.state.config.RAG_EMBEDDING_BATCH_SIZE,
             azure_api_version=azure_api_version,
         )
@@ -1265,10 +1260,9 @@
             request.app.state.config.RAG_EMBEDDING_ENGINE,
             request.app.state.config.RAG_EMBEDDING_MODEL,
             request.app.state.ef,
-<<<<<<< HEAD
             base_url,
             api_key,
-=======
+
             (
                 request.app.state.config.RAG_OPENAI_API_BASE_URL
                 if request.app.state.config.RAG_EMBEDDING_ENGINE == "openai"
@@ -1279,7 +1273,6 @@
                 if request.app.state.config.RAG_EMBEDDING_ENGINE == "openai"
                 else request.app.state.config.RAG_AZURE_OPENAI_API_KEY
             ),
->>>>>>> 64a44e8f
             request.app.state.config.RAG_EMBEDDING_BATCH_SIZE,
             azure_api_version=azure_api_version,
         )
