import json
import logging
import os
import shutil
import base64
import redis

from datetime import datetime
from pathlib import Path
from typing import Generic, Union, Optional, TypeVar
from urllib.parse import urlparse

import requests
from pydantic import BaseModel
from sqlalchemy import JSON, Column, DateTime, Integer, func
from authlib.integrations.starlette_client import OAuth


from open_webui.env import (
    DATA_DIR,
    DATABASE_URL,
    ENV,
    REDIS_URL,
    REDIS_KEY_PREFIX,
    REDIS_SENTINEL_HOSTS,
    REDIS_SENTINEL_PORT,
    FRONTEND_BUILD_DIR,
    OFFLINE_MODE,
    OPEN_WEBUI_DIR,
    WEBUI_AUTH,
    WEBUI_FAVICON_URL,
    WEBUI_NAME,
    log,
)
from open_webui.internal.db import Base, get_db
from open_webui.utils.redis import get_redis_connection


class EndpointFilter(logging.Filter):
    def filter(self, record: logging.LogRecord) -> bool:
        return record.getMessage().find("/health") == -1


# Filter out /endpoint
logging.getLogger("uvicorn.access").addFilter(EndpointFilter())

####################################
# Config helpers
####################################


# Function to run the alembic migrations
def run_migrations():
    log.info("Running migrations")
    try:
        from alembic import command
        from alembic.config import Config

        alembic_cfg = Config(OPEN_WEBUI_DIR / "alembic.ini")

        # Set the script location dynamically
        migrations_path = OPEN_WEBUI_DIR / "migrations"
        alembic_cfg.set_main_option("script_location", str(migrations_path))

        command.upgrade(alembic_cfg, "head")
    except Exception as e:
        log.exception(f"Error running migrations: {e}")


run_migrations()


class Config(Base):
    __tablename__ = "config"

    id = Column(Integer, primary_key=True)
    data = Column(JSON, nullable=False)
    version = Column(Integer, nullable=False, default=0)
    created_at = Column(DateTime, nullable=False, server_default=func.now())
    updated_at = Column(DateTime, nullable=True, onupdate=func.now())


def load_json_config():
    with open(f"{DATA_DIR}/config.json", "r") as file:
        return json.load(file)


def save_to_db(data):
    with get_db() as db:
        existing_config = db.query(Config).first()
        if not existing_config:
            new_config = Config(data=data, version=0)
            db.add(new_config)
        else:
            existing_config.data = data
            existing_config.updated_at = datetime.now()
            db.add(existing_config)
        db.commit()


def reset_config():
    with get_db() as db:
        db.query(Config).delete()
        db.commit()


# When initializing, check if config.json exists and migrate it to the database
if os.path.exists(f"{DATA_DIR}/config.json"):
    data = load_json_config()
    save_to_db(data)
    os.rename(f"{DATA_DIR}/config.json", f"{DATA_DIR}/old_config.json")

DEFAULT_CONFIG = {
    "version": 0,
    "ui": {},
}


def get_config():
    with get_db() as db:
        config_entry = db.query(Config).order_by(Config.id.desc()).first()
        return config_entry.data if config_entry else DEFAULT_CONFIG


CONFIG_DATA = get_config()


def get_config_value(config_path: str):
    path_parts = config_path.split(".")
    cur_config = CONFIG_DATA
    for key in path_parts:
        if key in cur_config:
            cur_config = cur_config[key]
        else:
            return None
    return cur_config


PERSISTENT_CONFIG_REGISTRY = []


def save_config(config):
    global CONFIG_DATA
    global PERSISTENT_CONFIG_REGISTRY
    try:
        save_to_db(config)
        CONFIG_DATA = config

        # Trigger updates on all registered PersistentConfig entries
        for config_item in PERSISTENT_CONFIG_REGISTRY:
            config_item.update()
    except Exception as e:
        log.exception(e)
        return False
    return True


T = TypeVar("T")

ENABLE_PERSISTENT_CONFIG = (
    os.environ.get("ENABLE_PERSISTENT_CONFIG", "True").lower() == "true"
)


class PersistentConfig(Generic[T]):
    def __init__(self, env_name: str, config_path: str, env_value: T):
        self.env_name = env_name
        self.config_path = config_path
        self.env_value = env_value
        self.config_value = get_config_value(config_path)

        if self.config_value is not None and ENABLE_PERSISTENT_CONFIG:
            if (
                self.config_path.startswith("oauth.")
                and not ENABLE_OAUTH_PERSISTENT_CONFIG
            ):
                log.info(
                    f"Skipping loading of '{env_name}' as OAuth persistent config is disabled"
                )
                self.value = env_value
            else:
                log.info(f"'{env_name}' loaded from the latest database entry")
                self.value = self.config_value
        else:
            self.value = env_value

        PERSISTENT_CONFIG_REGISTRY.append(self)

    def __str__(self):
        return str(self.value)

    @property
    def __dict__(self):
        raise TypeError(
            "PersistentConfig object cannot be converted to dict, use config_get or .value instead."
        )

    def __getattribute__(self, item):
        if item == "__dict__":
            raise TypeError(
                "PersistentConfig object cannot be converted to dict, use config_get or .value instead."
            )
        return super().__getattribute__(item)

    def update(self):
        new_value = get_config_value(self.config_path)
        if new_value is not None:
            self.value = new_value
            log.info(f"Updated {self.env_name} to new value {self.value}")

    def save(self):
        log.info(f"Saving '{self.env_name}' to the database")
        path_parts = self.config_path.split(".")
        sub_config = CONFIG_DATA
        for key in path_parts[:-1]:
            if key not in sub_config:
                sub_config[key] = {}
            sub_config = sub_config[key]
        sub_config[path_parts[-1]] = self.value
        save_to_db(CONFIG_DATA)
        self.config_value = self.value


class AppConfig:
    _state: dict[str, PersistentConfig]
    _redis: Union[redis.Redis, redis.cluster.RedisCluster] = None
    _redis_key_prefix: str

    def __init__(
        self,
        redis_url: Optional[str] = None,
        redis_sentinels: Optional[list] = [],
        redis_cluster: Optional[bool] = False,
        redis_key_prefix: str = "open-webui",
    ):
        super().__setattr__("_state", {})
        super().__setattr__("_redis_key_prefix", redis_key_prefix)
        if redis_url:
            super().__setattr__(
                "_redis",
                get_redis_connection(
                    redis_url,
                    redis_sentinels,
                    redis_cluster,
                    decode_responses=True,
                ),
            )

    def __setattr__(self, key, value):
        if isinstance(value, PersistentConfig):
            self._state[key] = value
        else:
            self._state[key].value = value
            self._state[key].save()

            if self._redis:
                redis_key = f"{self._redis_key_prefix}:config:{key}"
                self._redis.set(redis_key, json.dumps(self._state[key].value))

    def __getattr__(self, key):
        if key not in self._state:
            raise AttributeError(f"Config key '{key}' not found")

        # If Redis is available, check for an updated value
        if self._redis:
            redis_key = f"{self._redis_key_prefix}:config:{key}"
            redis_value = self._redis.get(redis_key)

            if redis_value is not None:
                try:
                    decoded_value = json.loads(redis_value)

                    # Update the in-memory value if different
                    if self._state[key].value != decoded_value:
                        self._state[key].value = decoded_value
                        log.info(f"Updated {key} from Redis: {decoded_value}")

                except json.JSONDecodeError:
                    log.error(f"Invalid JSON format in Redis for {key}: {redis_value}")

        return self._state[key].value


####################################
# WEBUI_AUTH (Required for security)
####################################

ENABLE_API_KEY = PersistentConfig(
    "ENABLE_API_KEY",
    "auth.api_key.enable",
    os.environ.get("ENABLE_API_KEY", "True").lower() == "true",
)

ENABLE_API_KEY_ENDPOINT_RESTRICTIONS = PersistentConfig(
    "ENABLE_API_KEY_ENDPOINT_RESTRICTIONS",
    "auth.api_key.endpoint_restrictions",
    os.environ.get("ENABLE_API_KEY_ENDPOINT_RESTRICTIONS", "False").lower() == "true",
)

API_KEY_ALLOWED_ENDPOINTS = PersistentConfig(
    "API_KEY_ALLOWED_ENDPOINTS",
    "auth.api_key.allowed_endpoints",
    os.environ.get("API_KEY_ALLOWED_ENDPOINTS", ""),
)


JWT_EXPIRES_IN = PersistentConfig(
    "JWT_EXPIRES_IN", "auth.jwt_expiry", os.environ.get("JWT_EXPIRES_IN", "-1")
)

####################################
# OAuth config
####################################

ENABLE_OAUTH_PERSISTENT_CONFIG = (
    os.environ.get("ENABLE_OAUTH_PERSISTENT_CONFIG", "True").lower() == "true"
)

ENABLE_OAUTH_SIGNUP = PersistentConfig(
    "ENABLE_OAUTH_SIGNUP",
    "oauth.enable_signup",
    os.environ.get("ENABLE_OAUTH_SIGNUP", "False").lower() == "true",
)


OAUTH_MERGE_ACCOUNTS_BY_EMAIL = PersistentConfig(
    "OAUTH_MERGE_ACCOUNTS_BY_EMAIL",
    "oauth.merge_accounts_by_email",
    os.environ.get("OAUTH_MERGE_ACCOUNTS_BY_EMAIL", "False").lower() == "true",
)

OAUTH_PROVIDERS = {}

GOOGLE_CLIENT_ID = PersistentConfig(
    "GOOGLE_CLIENT_ID",
    "oauth.google.client_id",
    os.environ.get("GOOGLE_CLIENT_ID", ""),
)

GOOGLE_CLIENT_SECRET = PersistentConfig(
    "GOOGLE_CLIENT_SECRET",
    "oauth.google.client_secret",
    os.environ.get("GOOGLE_CLIENT_SECRET", ""),
)


GOOGLE_OAUTH_SCOPE = PersistentConfig(
    "GOOGLE_OAUTH_SCOPE",
    "oauth.google.scope",
    os.environ.get("GOOGLE_OAUTH_SCOPE", "openid email profile"),
)

GOOGLE_REDIRECT_URI = PersistentConfig(
    "GOOGLE_REDIRECT_URI",
    "oauth.google.redirect_uri",
    os.environ.get("GOOGLE_REDIRECT_URI", ""),
)

MICROSOFT_CLIENT_ID = PersistentConfig(
    "MICROSOFT_CLIENT_ID",
    "oauth.microsoft.client_id",
    os.environ.get("MICROSOFT_CLIENT_ID", ""),
)

MICROSOFT_CLIENT_SECRET = PersistentConfig(
    "MICROSOFT_CLIENT_SECRET",
    "oauth.microsoft.client_secret",
    os.environ.get("MICROSOFT_CLIENT_SECRET", ""),
)

MICROSOFT_CLIENT_TENANT_ID = PersistentConfig(
    "MICROSOFT_CLIENT_TENANT_ID",
    "oauth.microsoft.tenant_id",
    os.environ.get("MICROSOFT_CLIENT_TENANT_ID", ""),
)

MICROSOFT_CLIENT_LOGIN_BASE_URL = PersistentConfig(
    "MICROSOFT_CLIENT_LOGIN_BASE_URL",
    "oauth.microsoft.login_base_url",
    os.environ.get(
        "MICROSOFT_CLIENT_LOGIN_BASE_URL", "https://login.microsoftonline.com"
    ),
)

MICROSOFT_CLIENT_PICTURE_URL = PersistentConfig(
    "MICROSOFT_CLIENT_PICTURE_URL",
    "oauth.microsoft.picture_url",
    os.environ.get(
        "MICROSOFT_CLIENT_PICTURE_URL",
        "https://graph.microsoft.com/v1.0/me/photo/$value",
    ),
)


MICROSOFT_OAUTH_SCOPE = PersistentConfig(
    "MICROSOFT_OAUTH_SCOPE",
    "oauth.microsoft.scope",
    os.environ.get("MICROSOFT_OAUTH_SCOPE", "openid email profile"),
)

MICROSOFT_REDIRECT_URI = PersistentConfig(
    "MICROSOFT_REDIRECT_URI",
    "oauth.microsoft.redirect_uri",
    os.environ.get("MICROSOFT_REDIRECT_URI", ""),
)

GITHUB_CLIENT_ID = PersistentConfig(
    "GITHUB_CLIENT_ID",
    "oauth.github.client_id",
    os.environ.get("GITHUB_CLIENT_ID", ""),
)

GITHUB_CLIENT_SECRET = PersistentConfig(
    "GITHUB_CLIENT_SECRET",
    "oauth.github.client_secret",
    os.environ.get("GITHUB_CLIENT_SECRET", ""),
)

GITHUB_CLIENT_SCOPE = PersistentConfig(
    "GITHUB_CLIENT_SCOPE",
    "oauth.github.scope",
    os.environ.get("GITHUB_CLIENT_SCOPE", "user:email"),
)

GITHUB_CLIENT_REDIRECT_URI = PersistentConfig(
    "GITHUB_CLIENT_REDIRECT_URI",
    "oauth.github.redirect_uri",
    os.environ.get("GITHUB_CLIENT_REDIRECT_URI", ""),
)

OAUTH_CLIENT_ID = PersistentConfig(
    "OAUTH_CLIENT_ID",
    "oauth.oidc.client_id",
    os.environ.get("OAUTH_CLIENT_ID", ""),
)

OAUTH_CLIENT_SECRET = PersistentConfig(
    "OAUTH_CLIENT_SECRET",
    "oauth.oidc.client_secret",
    os.environ.get("OAUTH_CLIENT_SECRET", ""),
)

OPENID_PROVIDER_URL = PersistentConfig(
    "OPENID_PROVIDER_URL",
    "oauth.oidc.provider_url",
    os.environ.get("OPENID_PROVIDER_URL", ""),
)

OPENID_REDIRECT_URI = PersistentConfig(
    "OPENID_REDIRECT_URI",
    "oauth.oidc.redirect_uri",
    os.environ.get("OPENID_REDIRECT_URI", ""),
)

OAUTH_SCOPES = PersistentConfig(
    "OAUTH_SCOPES",
    "oauth.oidc.scopes",
    os.environ.get("OAUTH_SCOPES", "openid email profile"),
)

OAUTH_TIMEOUT = PersistentConfig(
    "OAUTH_TIMEOUT",
    "oauth.oidc.oauth_timeout",
    os.environ.get("OAUTH_TIMEOUT", ""),
)

OAUTH_TOKEN_ENDPOINT_AUTH_METHOD = PersistentConfig(
    "OAUTH_TOKEN_ENDPOINT_AUTH_METHOD",
    "oauth.oidc.token_endpoint_auth_method",
    os.environ.get("OAUTH_TOKEN_ENDPOINT_AUTH_METHOD", None),
)

OAUTH_CODE_CHALLENGE_METHOD = PersistentConfig(
    "OAUTH_CODE_CHALLENGE_METHOD",
    "oauth.oidc.code_challenge_method",
    os.environ.get("OAUTH_CODE_CHALLENGE_METHOD", None),
)

OAUTH_PROVIDER_NAME = PersistentConfig(
    "OAUTH_PROVIDER_NAME",
    "oauth.oidc.provider_name",
    os.environ.get("OAUTH_PROVIDER_NAME", "SSO"),
)

OAUTH_SUB_CLAIM = PersistentConfig(
    "OAUTH_SUB_CLAIM",
    "oauth.oidc.sub_claim",
    os.environ.get("OAUTH_SUB_CLAIM", None),
)

OAUTH_USERNAME_CLAIM = PersistentConfig(
    "OAUTH_USERNAME_CLAIM",
    "oauth.oidc.username_claim",
    os.environ.get("OAUTH_USERNAME_CLAIM", "name"),
)


OAUTH_PICTURE_CLAIM = PersistentConfig(
    "OAUTH_PICTURE_CLAIM",
    "oauth.oidc.avatar_claim",
    os.environ.get("OAUTH_PICTURE_CLAIM", "picture"),
)

OAUTH_EMAIL_CLAIM = PersistentConfig(
    "OAUTH_EMAIL_CLAIM",
    "oauth.oidc.email_claim",
    os.environ.get("OAUTH_EMAIL_CLAIM", "email"),
)

OAUTH_GROUPS_CLAIM = PersistentConfig(
    "OAUTH_GROUPS_CLAIM",
    "oauth.oidc.group_claim",
    os.environ.get("OAUTH_GROUP_CLAIM", "groups"),
)

ENABLE_OAUTH_ROLE_MANAGEMENT = PersistentConfig(
    "ENABLE_OAUTH_ROLE_MANAGEMENT",
    "oauth.enable_role_mapping",
    os.environ.get("ENABLE_OAUTH_ROLE_MANAGEMENT", "False").lower() == "true",
)

ENABLE_OAUTH_GROUP_MANAGEMENT = PersistentConfig(
    "ENABLE_OAUTH_GROUP_MANAGEMENT",
    "oauth.enable_group_mapping",
    os.environ.get("ENABLE_OAUTH_GROUP_MANAGEMENT", "False").lower() == "true",
)

ENABLE_OAUTH_GROUP_CREATION = PersistentConfig(
    "ENABLE_OAUTH_GROUP_CREATION",
    "oauth.enable_group_creation",
    os.environ.get("ENABLE_OAUTH_GROUP_CREATION", "False").lower() == "true",
)


OAUTH_BLOCKED_GROUPS = PersistentConfig(
    "OAUTH_BLOCKED_GROUPS",
    "oauth.blocked_groups",
    os.environ.get("OAUTH_BLOCKED_GROUPS", "[]"),
)

OAUTH_ROLES_CLAIM = PersistentConfig(
    "OAUTH_ROLES_CLAIM",
    "oauth.roles_claim",
    os.environ.get("OAUTH_ROLES_CLAIM", "roles"),
)

OAUTH_ALLOWED_ROLES = PersistentConfig(
    "OAUTH_ALLOWED_ROLES",
    "oauth.allowed_roles",
    [
        role.strip()
        for role in os.environ.get("OAUTH_ALLOWED_ROLES", "user,admin").split(",")
    ],
)

OAUTH_ADMIN_ROLES = PersistentConfig(
    "OAUTH_ADMIN_ROLES",
    "oauth.admin_roles",
    [role.strip() for role in os.environ.get("OAUTH_ADMIN_ROLES", "admin").split(",")],
)

OAUTH_ALLOWED_DOMAINS = PersistentConfig(
    "OAUTH_ALLOWED_DOMAINS",
    "oauth.allowed_domains",
    [
        domain.strip()
        for domain in os.environ.get("OAUTH_ALLOWED_DOMAINS", "*").split(",")
    ],
)

OAUTH_UPDATE_PICTURE_ON_LOGIN = PersistentConfig(
    "OAUTH_UPDATE_PICTURE_ON_LOGIN",
    "oauth.update_picture_on_login",
    os.environ.get("OAUTH_UPDATE_PICTURE_ON_LOGIN", "False").lower() == "true",
)


def load_oauth_providers():
    OAUTH_PROVIDERS.clear()
    if GOOGLE_CLIENT_ID.value and GOOGLE_CLIENT_SECRET.value:

        def google_oauth_register(client: OAuth):
            client.register(
                name="google",
                client_id=GOOGLE_CLIENT_ID.value,
                client_secret=GOOGLE_CLIENT_SECRET.value,
                server_metadata_url="https://accounts.google.com/.well-known/openid-configuration",
                client_kwargs={
                    "scope": GOOGLE_OAUTH_SCOPE.value,
                    **(
                        {"timeout": int(OAUTH_TIMEOUT.value)}
                        if OAUTH_TIMEOUT.value
                        else {}
                    ),
                },
                redirect_uri=GOOGLE_REDIRECT_URI.value,
            )

        OAUTH_PROVIDERS["google"] = {
            "redirect_uri": GOOGLE_REDIRECT_URI.value,
            "register": google_oauth_register,
        }

    if (
        MICROSOFT_CLIENT_ID.value
        and MICROSOFT_CLIENT_SECRET.value
        and MICROSOFT_CLIENT_TENANT_ID.value
    ):

        def microsoft_oauth_register(client: OAuth):
            client.register(
                name="microsoft",
                client_id=MICROSOFT_CLIENT_ID.value,
                client_secret=MICROSOFT_CLIENT_SECRET.value,
                server_metadata_url=f"{MICROSOFT_CLIENT_LOGIN_BASE_URL.value}/{MICROSOFT_CLIENT_TENANT_ID.value}/v2.0/.well-known/openid-configuration?appid={MICROSOFT_CLIENT_ID.value}",
                client_kwargs={
                    "scope": MICROSOFT_OAUTH_SCOPE.value,
                    **(
                        {"timeout": int(OAUTH_TIMEOUT.value)}
                        if OAUTH_TIMEOUT.value
                        else {}
                    ),
                },
                redirect_uri=MICROSOFT_REDIRECT_URI.value,
            )

        OAUTH_PROVIDERS["microsoft"] = {
            "redirect_uri": MICROSOFT_REDIRECT_URI.value,
            "picture_url": MICROSOFT_CLIENT_PICTURE_URL.value,
            "register": microsoft_oauth_register,
        }

    if GITHUB_CLIENT_ID.value and GITHUB_CLIENT_SECRET.value:

        def github_oauth_register(client: OAuth):
            client.register(
                name="github",
                client_id=GITHUB_CLIENT_ID.value,
                client_secret=GITHUB_CLIENT_SECRET.value,
                access_token_url="https://github.com/login/oauth/access_token",
                authorize_url="https://github.com/login/oauth/authorize",
                api_base_url="https://api.github.com",
                userinfo_endpoint="https://api.github.com/user",
                client_kwargs={
                    "scope": GITHUB_CLIENT_SCOPE.value,
                    **(
                        {"timeout": int(OAUTH_TIMEOUT.value)}
                        if OAUTH_TIMEOUT.value
                        else {}
                    ),
                },
                redirect_uri=GITHUB_CLIENT_REDIRECT_URI.value,
            )

        OAUTH_PROVIDERS["github"] = {
            "redirect_uri": GITHUB_CLIENT_REDIRECT_URI.value,
            "register": github_oauth_register,
            "sub_claim": "id",
        }

    if (
        OAUTH_CLIENT_ID.value
        and OAUTH_CLIENT_SECRET.value
        and OPENID_PROVIDER_URL.value
    ):

        def oidc_oauth_register(client: OAuth):
            client_kwargs = {
                "scope": OAUTH_SCOPES.value,
                **(
                    {
                        "token_endpoint_auth_method": OAUTH_TOKEN_ENDPOINT_AUTH_METHOD.value
                    }
                    if OAUTH_TOKEN_ENDPOINT_AUTH_METHOD.value
                    else {}
                ),
                **(
                    {"timeout": int(OAUTH_TIMEOUT.value)} if OAUTH_TIMEOUT.value else {}
                ),
            }

            if (
                OAUTH_CODE_CHALLENGE_METHOD.value
                and OAUTH_CODE_CHALLENGE_METHOD.value == "S256"
            ):
                client_kwargs["code_challenge_method"] = "S256"
            elif OAUTH_CODE_CHALLENGE_METHOD.value:
                raise Exception(
                    'Code challenge methods other than "%s" not supported. Given: "%s"'
                    % ("S256", OAUTH_CODE_CHALLENGE_METHOD.value)
                )

            client.register(
                name="oidc",
                client_id=OAUTH_CLIENT_ID.value,
                client_secret=OAUTH_CLIENT_SECRET.value,
                server_metadata_url=OPENID_PROVIDER_URL.value,
                client_kwargs=client_kwargs,
                redirect_uri=OPENID_REDIRECT_URI.value,
            )

        OAUTH_PROVIDERS["oidc"] = {
            "name": OAUTH_PROVIDER_NAME.value,
            "redirect_uri": OPENID_REDIRECT_URI.value,
            "register": oidc_oauth_register,
        }

    configured_providers = []
    if GOOGLE_CLIENT_ID.value:
        configured_providers.append("Google")
    if MICROSOFT_CLIENT_ID.value:
        configured_providers.append("Microsoft")
    if GITHUB_CLIENT_ID.value:
        configured_providers.append("GitHub")

    if configured_providers and not OPENID_PROVIDER_URL.value:
        provider_list = ", ".join(configured_providers)
        log.warning(
            f"⚠️  OAuth providers configured ({provider_list}) but OPENID_PROVIDER_URL not set - logout will not work!"
        )
        log.warning(
            f"Set OPENID_PROVIDER_URL to your OAuth provider's OpenID Connect discovery endpoint to fix logout functionality."
        )


load_oauth_providers()

####################################
# Static DIR
####################################

STATIC_DIR = Path(os.getenv("STATIC_DIR", OPEN_WEBUI_DIR / "static")).resolve()

try:
    if STATIC_DIR.exists():
        for item in STATIC_DIR.iterdir():
            if item.is_file() or item.is_symlink():
                try:
                    item.unlink()
                except Exception as e:
                    pass
except Exception as e:
    pass

for file_path in (FRONTEND_BUILD_DIR / "static").glob("**/*"):
    if file_path.is_file():
        target_path = STATIC_DIR / file_path.relative_to(
            (FRONTEND_BUILD_DIR / "static")
        )
        target_path.parent.mkdir(parents=True, exist_ok=True)
        try:
            shutil.copyfile(file_path, target_path)
        except Exception as e:
            logging.error(f"An error occurred: {e}")

frontend_favicon = FRONTEND_BUILD_DIR / "static" / "favicon.png"

if frontend_favicon.exists():
    try:
        shutil.copyfile(frontend_favicon, STATIC_DIR / "favicon.png")
    except Exception as e:
        logging.error(f"An error occurred: {e}")

frontend_splash = FRONTEND_BUILD_DIR / "static" / "splash.png"

if frontend_splash.exists():
    try:
        shutil.copyfile(frontend_splash, STATIC_DIR / "splash.png")
    except Exception as e:
        logging.error(f"An error occurred: {e}")

frontend_loader = FRONTEND_BUILD_DIR / "static" / "loader.js"

if frontend_loader.exists():
    try:
        shutil.copyfile(frontend_loader, STATIC_DIR / "loader.js")
    except Exception as e:
        logging.error(f"An error occurred: {e}")


####################################
# CUSTOM_NAME (Legacy)
####################################

CUSTOM_NAME = os.environ.get("CUSTOM_NAME", "")

if CUSTOM_NAME:
    try:
        r = requests.get(f"https://api.openwebui.com/api/v1/custom/{CUSTOM_NAME}")
        data = r.json()
        if r.ok:
            if "logo" in data:
                WEBUI_FAVICON_URL = url = (
                    f"https://api.openwebui.com{data['logo']}"
                    if data["logo"][0] == "/"
                    else data["logo"]
                )

                r = requests.get(url, stream=True)
                if r.status_code == 200:
                    with open(f"{STATIC_DIR}/favicon.png", "wb") as f:
                        r.raw.decode_content = True
                        shutil.copyfileobj(r.raw, f)

            if "splash" in data:
                url = (
                    f"https://api.openwebui.com{data['splash']}"
                    if data["splash"][0] == "/"
                    else data["splash"]
                )

                r = requests.get(url, stream=True)
                if r.status_code == 200:
                    with open(f"{STATIC_DIR}/splash.png", "wb") as f:
                        r.raw.decode_content = True
                        shutil.copyfileobj(r.raw, f)

            WEBUI_NAME = data["name"]
    except Exception as e:
        log.exception(e)
        pass


####################################
# STORAGE PROVIDER
####################################

STORAGE_PROVIDER = os.environ.get("STORAGE_PROVIDER", "local")  # defaults to local, s3

S3_ACCESS_KEY_ID = os.environ.get("S3_ACCESS_KEY_ID", None)
S3_SECRET_ACCESS_KEY = os.environ.get("S3_SECRET_ACCESS_KEY", None)
S3_REGION_NAME = os.environ.get("S3_REGION_NAME", None)
S3_BUCKET_NAME = os.environ.get("S3_BUCKET_NAME", None)
S3_KEY_PREFIX = os.environ.get("S3_KEY_PREFIX", None)
S3_ENDPOINT_URL = os.environ.get("S3_ENDPOINT_URL", None)
S3_USE_ACCELERATE_ENDPOINT = (
    os.environ.get("S3_USE_ACCELERATE_ENDPOINT", "false").lower() == "true"
)
S3_ADDRESSING_STYLE = os.environ.get("S3_ADDRESSING_STYLE", None)
S3_ENABLE_TAGGING = os.getenv("S3_ENABLE_TAGGING", "false").lower() == "true"

GCS_BUCKET_NAME = os.environ.get("GCS_BUCKET_NAME", None)
GOOGLE_APPLICATION_CREDENTIALS_JSON = os.environ.get(
    "GOOGLE_APPLICATION_CREDENTIALS_JSON", None
)

AZURE_STORAGE_ENDPOINT = os.environ.get("AZURE_STORAGE_ENDPOINT", None)
AZURE_STORAGE_CONTAINER_NAME = os.environ.get("AZURE_STORAGE_CONTAINER_NAME", None)
AZURE_STORAGE_KEY = os.environ.get("AZURE_STORAGE_KEY", None)

####################################
# File Upload DIR
####################################

UPLOAD_DIR = DATA_DIR / "uploads"
UPLOAD_DIR.mkdir(parents=True, exist_ok=True)


####################################
# Cache DIR
####################################

CACHE_DIR = DATA_DIR / "cache"
CACHE_DIR.mkdir(parents=True, exist_ok=True)


####################################
# DIRECT CONNECTIONS
####################################

ENABLE_DIRECT_CONNECTIONS = PersistentConfig(
    "ENABLE_DIRECT_CONNECTIONS",
    "direct.enable",
    os.environ.get("ENABLE_DIRECT_CONNECTIONS", "False").lower() == "true",
)

####################################
<<<<<<< HEAD
=======
# OLLAMA_BASE_URL
####################################
####################################
>>>>>>> caca4ec5
# OPENAI_API
####################################


ENABLE_OPENAI_API = PersistentConfig(
    "ENABLE_OPENAI_API",
    "openai.enable",
    os.environ.get("ENABLE_OPENAI_API", "True").lower() == "true",
)


OPENAI_API_KEY = os.environ.get("OPENAI_API_KEY", "")
OPENAI_API_BASE_URL = os.environ.get("OPENAI_API_BASE_URL", "")

GEMINI_API_KEY = os.environ.get("GEMINI_API_KEY", "")
GEMINI_API_BASE_URL = os.environ.get("GEMINI_API_BASE_URL", "")


if OPENAI_API_BASE_URL == "":
    OPENAI_API_BASE_URL = "https://api.openai.com/v1"

OPENAI_API_KEYS = os.environ.get("OPENAI_API_KEYS", "")
OPENAI_API_KEYS = OPENAI_API_KEYS if OPENAI_API_KEYS != "" else OPENAI_API_KEY

OPENAI_API_KEYS = [url.strip() for url in OPENAI_API_KEYS.split(";")]
OPENAI_API_KEYS = PersistentConfig(
    "OPENAI_API_KEYS", "openai.api_keys", OPENAI_API_KEYS
)

OPENAI_API_BASE_URLS = os.environ.get("OPENAI_API_BASE_URLS", "")
OPENAI_API_BASE_URLS = (
    OPENAI_API_BASE_URLS if OPENAI_API_BASE_URLS != "" else OPENAI_API_BASE_URL
)

OPENAI_API_BASE_URLS = [
    url.strip() if url != "" else "https://api.openai.com/v1"
    for url in OPENAI_API_BASE_URLS.split(";")
]
OPENAI_API_BASE_URLS = PersistentConfig(
    "OPENAI_API_BASE_URLS", "openai.api_base_urls", OPENAI_API_BASE_URLS
)

OPENAI_API_CONFIGS = PersistentConfig(
    "OPENAI_API_CONFIGS",
    "openai.api_configs",
    {},
)

# Get the actual OpenAI API key based on the base URL
OPENAI_API_KEY = ""
try:
    OPENAI_API_KEY = OPENAI_API_KEYS.value[
        OPENAI_API_BASE_URLS.value.index("https://api.openai.com/v1")
    ]
except Exception:
    pass
OPENAI_API_BASE_URL = "https://api.openai.com/v1"


####################################
# MODELS
####################################

ENABLE_BASE_MODELS_CACHE = PersistentConfig(
    "ENABLE_BASE_MODELS_CACHE",
    "models.base_models_cache",
    os.environ.get("ENABLE_BASE_MODELS_CACHE", "False").lower() == "true",
)


####################################
# TOOL_SERVERS
####################################

try:
    tool_server_connections = json.loads(
        os.environ.get("TOOL_SERVER_CONNECTIONS", "[]")
    )
except Exception as e:
    log.exception(f"Error loading TOOL_SERVER_CONNECTIONS: {e}")
    tool_server_connections = []


TOOL_SERVER_CONNECTIONS = PersistentConfig(
    "TOOL_SERVER_CONNECTIONS",
    "tool_server.connections",
    tool_server_connections,
)

####################################
# WEBUI
####################################


WEBUI_URL = PersistentConfig("WEBUI_URL", "webui.url", os.environ.get("WEBUI_URL", ""))


ENABLE_SIGNUP = PersistentConfig(
    "ENABLE_SIGNUP",
    "ui.enable_signup",
    (
        False
        if not WEBUI_AUTH
        else os.environ.get("ENABLE_SIGNUP", "True").lower() == "true"
    ),
)

ENABLE_LOGIN_FORM = PersistentConfig(
    "ENABLE_LOGIN_FORM",
    "ui.ENABLE_LOGIN_FORM",
    os.environ.get("ENABLE_LOGIN_FORM", "True").lower() == "true",
)


DEFAULT_LOCALE = PersistentConfig(
    "DEFAULT_LOCALE",
    "ui.default_locale",
    os.environ.get("DEFAULT_LOCALE", ""),
)

DEFAULT_MODELS = PersistentConfig(
    "DEFAULT_MODELS", "ui.default_models", os.environ.get("DEFAULT_MODELS", None)
)

try:
    default_prompt_suggestions = json.loads(
        os.environ.get("DEFAULT_PROMPT_SUGGESTIONS", "[]")
    )
except Exception as e:
    log.exception(f"Error loading DEFAULT_PROMPT_SUGGESTIONS: {e}")
    default_prompt_suggestions = []
if default_prompt_suggestions == []:
    default_prompt_suggestions = [
        {
            "title": ["Help me study", "vocabulary for a college entrance exam"],
            "content": "Help me study vocabulary: write a sentence for me to fill in the blank, and I'll try to pick the correct option.",
        },
        {
            "title": ["Give me ideas", "for what to do with my kids' art"],
            "content": "What are 5 creative things I could do with my kids' art? I don't want to throw them away, but it's also so much clutter.",
        },
        {
            "title": ["Tell me a fun fact", "about the Roman Empire"],
            "content": "Tell me a random fun fact about the Roman Empire",
        },
        {
            "title": ["Show me a code snippet", "of a website's sticky header"],
            "content": "Show me a code snippet of a website's sticky header in CSS and JavaScript.",
        },
        {
            "title": [
                "Explain options trading",
                "if I'm familiar with buying and selling stocks",
            ],
            "content": "Explain options trading in simple terms if I'm familiar with buying and selling stocks.",
        },
        {
            "title": ["Overcome procrastination", "give me tips"],
            "content": "Could you start by asking me about instances when I procrastinate the most and then give me some suggestions to overcome it?",
        },
    ]

DEFAULT_PROMPT_SUGGESTIONS = PersistentConfig(
    "DEFAULT_PROMPT_SUGGESTIONS",
    "ui.prompt_suggestions",
    default_prompt_suggestions,
)

MODEL_ORDER_LIST = PersistentConfig(
    "MODEL_ORDER_LIST",
    "ui.model_order_list",
    [],
)

DEFAULT_USER_ROLE = PersistentConfig(
    "DEFAULT_USER_ROLE",
    "ui.default_user_role",
    os.getenv("DEFAULT_USER_ROLE", "pending"),
)

PENDING_USER_OVERLAY_TITLE = PersistentConfig(
    "PENDING_USER_OVERLAY_TITLE",
    "ui.pending_user_overlay_title",
    os.environ.get("PENDING_USER_OVERLAY_TITLE", ""),
)

PENDING_USER_OVERLAY_CONTENT = PersistentConfig(
    "PENDING_USER_OVERLAY_CONTENT",
    "ui.pending_user_overlay_content",
    os.environ.get("PENDING_USER_OVERLAY_CONTENT", ""),
)


RESPONSE_WATERMARK = PersistentConfig(
    "RESPONSE_WATERMARK",
    "ui.watermark",
    os.environ.get("RESPONSE_WATERMARK", ""),
)


USER_PERMISSIONS_WORKSPACE_MODELS_ACCESS = (
    os.environ.get("USER_PERMISSIONS_WORKSPACE_MODELS_ACCESS", "False").lower()
    == "true"
)

USER_PERMISSIONS_WORKSPACE_KNOWLEDGE_ACCESS = (
    os.environ.get("USER_PERMISSIONS_WORKSPACE_KNOWLEDGE_ACCESS", "False").lower()
    == "true"
)

USER_PERMISSIONS_WORKSPACE_PROMPTS_ACCESS = (
    os.environ.get("USER_PERMISSIONS_WORKSPACE_PROMPTS_ACCESS", "False").lower()
    == "true"
)

USER_PERMISSIONS_WORKSPACE_TOOLS_ACCESS = (
    os.environ.get("USER_PERMISSIONS_WORKSPACE_TOOLS_ACCESS", "False").lower() == "true"
)

USER_PERMISSIONS_WORKSPACE_MODELS_ALLOW_PUBLIC_SHARING = (
    os.environ.get(
        "USER_PERMISSIONS_WORKSPACE_MODELS_ALLOW_PUBLIC_SHARING", "False"
    ).lower()
    == "true"
)

USER_PERMISSIONS_WORKSPACE_KNOWLEDGE_ALLOW_PUBLIC_SHARING = (
    os.environ.get(
        "USER_PERMISSIONS_WORKSPACE_KNOWLEDGE_ALLOW_PUBLIC_SHARING", "False"
    ).lower()
    == "true"
)

USER_PERMISSIONS_WORKSPACE_PROMPTS_ALLOW_PUBLIC_SHARING = (
    os.environ.get(
        "USER_PERMISSIONS_WORKSPACE_PROMPTS_ALLOW_PUBLIC_SHARING", "False"
    ).lower()
    == "true"
)

USER_PERMISSIONS_WORKSPACE_TOOLS_ALLOW_PUBLIC_SHARING = (
    os.environ.get(
        "USER_PERMISSIONS_WORKSPACE_TOOLS_ALLOW_PUBLIC_SHARING", "False"
    ).lower()
    == "true"
)


USER_PERMISSIONS_CHAT_CONTROLS = (
    os.environ.get("USER_PERMISSIONS_CHAT_CONTROLS", "True").lower() == "true"
)

USER_PERMISSIONS_CHAT_VALVES = (
    os.environ.get("USER_PERMISSIONS_CHAT_VALVES", "True").lower() == "true"
)

USER_PERMISSIONS_CHAT_SYSTEM_PROMPT = (
    os.environ.get("USER_PERMISSIONS_CHAT_SYSTEM_PROMPT", "True").lower() == "true"
)

USER_PERMISSIONS_CHAT_PARAMS = (
    os.environ.get("USER_PERMISSIONS_CHAT_PARAMS", "True").lower() == "true"
)

USER_PERMISSIONS_CHAT_FILE_UPLOAD = (
    os.environ.get("USER_PERMISSIONS_CHAT_FILE_UPLOAD", "True").lower() == "true"
)

USER_PERMISSIONS_CHAT_DELETE = (
    os.environ.get("USER_PERMISSIONS_CHAT_DELETE", "True").lower() == "true"
)

USER_PERMISSIONS_CHAT_EDIT = (
    os.environ.get("USER_PERMISSIONS_CHAT_EDIT", "True").lower() == "true"
)

USER_PERMISSIONS_CHAT_SHARE = (
    os.environ.get("USER_PERMISSIONS_CHAT_SHARE", "True").lower() == "true"
)

USER_PERMISSIONS_CHAT_EXPORT = (
    os.environ.get("USER_PERMISSIONS_CHAT_EXPORT", "True").lower() == "true"
)

USER_PERMISSIONS_CHAT_STT = (
    os.environ.get("USER_PERMISSIONS_CHAT_STT", "True").lower() == "true"
)

USER_PERMISSIONS_CHAT_TTS = (
    os.environ.get("USER_PERMISSIONS_CHAT_TTS", "True").lower() == "true"
)

USER_PERMISSIONS_CHAT_CALL = (
    os.environ.get("USER_PERMISSIONS_CHAT_CALL", "True").lower() == "true"
)

USER_PERMISSIONS_CHAT_MULTIPLE_MODELS = (
    os.environ.get("USER_PERMISSIONS_CHAT_MULTIPLE_MODELS", "True").lower() == "true"
)

USER_PERMISSIONS_CHAT_TEMPORARY = (
    os.environ.get("USER_PERMISSIONS_CHAT_TEMPORARY", "True").lower() == "true"
)

USER_PERMISSIONS_CHAT_TEMPORARY_ENFORCED = (
    os.environ.get("USER_PERMISSIONS_CHAT_TEMPORARY_ENFORCED", "False").lower()
    == "true"
)


USER_PERMISSIONS_FEATURES_DIRECT_TOOL_SERVERS = (
    os.environ.get("USER_PERMISSIONS_FEATURES_DIRECT_TOOL_SERVERS", "False").lower()
    == "true"
)

USER_PERMISSIONS_FEATURES_WEB_SEARCH = (
    os.environ.get("USER_PERMISSIONS_FEATURES_WEB_SEARCH", "True").lower() == "true"
)

USER_PERMISSIONS_FEATURES_IMAGE_GENERATION = (
    os.environ.get("USER_PERMISSIONS_FEATURES_IMAGE_GENERATION", "True").lower()
    == "true"
)

USER_PERMISSIONS_FEATURES_CODE_INTERPRETER = (
    os.environ.get("USER_PERMISSIONS_FEATURES_CODE_INTERPRETER", "True").lower()
    == "true"
)

USER_PERMISSIONS_FEATURES_NOTES = (
    os.environ.get("USER_PERMISSIONS_FEATURES_NOTES", "True").lower() == "true"
)


DEFAULT_USER_PERMISSIONS = {
    "workspace": {
        "models": USER_PERMISSIONS_WORKSPACE_MODELS_ACCESS,
        "knowledge": USER_PERMISSIONS_WORKSPACE_KNOWLEDGE_ACCESS,
        "prompts": USER_PERMISSIONS_WORKSPACE_PROMPTS_ACCESS,
        "tools": USER_PERMISSIONS_WORKSPACE_TOOLS_ACCESS,
    },
    "sharing": {
        "public_models": USER_PERMISSIONS_WORKSPACE_MODELS_ALLOW_PUBLIC_SHARING,
        "public_knowledge": USER_PERMISSIONS_WORKSPACE_KNOWLEDGE_ALLOW_PUBLIC_SHARING,
        "public_prompts": USER_PERMISSIONS_WORKSPACE_PROMPTS_ALLOW_PUBLIC_SHARING,
        "public_tools": USER_PERMISSIONS_WORKSPACE_TOOLS_ALLOW_PUBLIC_SHARING,
    },
    "chat": {
        "controls": USER_PERMISSIONS_CHAT_CONTROLS,
        "valves": USER_PERMISSIONS_CHAT_VALVES,
        "system_prompt": USER_PERMISSIONS_CHAT_SYSTEM_PROMPT,
        "params": USER_PERMISSIONS_CHAT_PARAMS,
        "file_upload": USER_PERMISSIONS_CHAT_FILE_UPLOAD,
        "delete": USER_PERMISSIONS_CHAT_DELETE,
        "edit": USER_PERMISSIONS_CHAT_EDIT,
        "share": USER_PERMISSIONS_CHAT_SHARE,
        "export": USER_PERMISSIONS_CHAT_EXPORT,
        "stt": USER_PERMISSIONS_CHAT_STT,
        "tts": USER_PERMISSIONS_CHAT_TTS,
        "call": USER_PERMISSIONS_CHAT_CALL,
        "multiple_models": USER_PERMISSIONS_CHAT_MULTIPLE_MODELS,
        "temporary": USER_PERMISSIONS_CHAT_TEMPORARY,
        "temporary_enforced": USER_PERMISSIONS_CHAT_TEMPORARY_ENFORCED,
    },
    "features": {
        "direct_tool_servers": USER_PERMISSIONS_FEATURES_DIRECT_TOOL_SERVERS,
        "web_search": USER_PERMISSIONS_FEATURES_WEB_SEARCH,
        "image_generation": USER_PERMISSIONS_FEATURES_IMAGE_GENERATION,
        "code_interpreter": USER_PERMISSIONS_FEATURES_CODE_INTERPRETER,
        "notes": USER_PERMISSIONS_FEATURES_NOTES,
    },
}

USER_PERMISSIONS = PersistentConfig(
    "USER_PERMISSIONS",
    "user.permissions",
    DEFAULT_USER_PERMISSIONS,
)

ENABLE_CHANNELS = PersistentConfig(
    "ENABLE_CHANNELS",
    "channels.enable",
    os.environ.get("ENABLE_CHANNELS", "False").lower() == "true",
)

ENABLE_NOTES = PersistentConfig(
    "ENABLE_NOTES",
    "notes.enable",
    os.environ.get("ENABLE_NOTES", "True").lower() == "true",
)

ENABLE_EVALUATION_ARENA_MODELS = PersistentConfig(
    "ENABLE_EVALUATION_ARENA_MODELS",
    "evaluation.arena.enable",
    os.environ.get("ENABLE_EVALUATION_ARENA_MODELS", "True").lower() == "true",
)
EVALUATION_ARENA_MODELS = PersistentConfig(
    "EVALUATION_ARENA_MODELS",
    "evaluation.arena.models",
    [],
)

DEFAULT_ARENA_MODEL = {
    "id": "arena-model",
    "name": "Arena Model",
    "meta": {
        "profile_image_url": "/favicon.png",
        "description": "Submit your questions to anonymous AI chatbots and vote on the best response.",
        "model_ids": None,
    },
}

WEBHOOK_URL = PersistentConfig(
    "WEBHOOK_URL", "webhook_url", os.environ.get("WEBHOOK_URL", "")
)

ENABLE_ADMIN_EXPORT = os.environ.get("ENABLE_ADMIN_EXPORT", "True").lower() == "true"

ENABLE_ADMIN_WORKSPACE_CONTENT_ACCESS = (
    os.environ.get("ENABLE_ADMIN_WORKSPACE_CONTENT_ACCESS", "True").lower() == "true"
)

ENABLE_ADMIN_CHAT_ACCESS = (
    os.environ.get("ENABLE_ADMIN_CHAT_ACCESS", "True").lower() == "true"
)

ENABLE_COMMUNITY_SHARING = PersistentConfig(
    "ENABLE_COMMUNITY_SHARING",
    "ui.enable_community_sharing",
    os.environ.get("ENABLE_COMMUNITY_SHARING", "True").lower() == "true",
)

ENABLE_MESSAGE_RATING = PersistentConfig(
    "ENABLE_MESSAGE_RATING",
    "ui.enable_message_rating",
    os.environ.get("ENABLE_MESSAGE_RATING", "True").lower() == "true",
)

ENABLE_USER_WEBHOOKS = PersistentConfig(
    "ENABLE_USER_WEBHOOKS",
    "ui.enable_user_webhooks",
    os.environ.get("ENABLE_USER_WEBHOOKS", "True").lower() == "true",
)

# FastAPI / AnyIO settings
THREAD_POOL_SIZE = os.getenv("THREAD_POOL_SIZE", None)

if THREAD_POOL_SIZE is not None and isinstance(THREAD_POOL_SIZE, str):
    try:
        THREAD_POOL_SIZE = int(THREAD_POOL_SIZE)
    except ValueError:
        log.warning(
            f"THREAD_POOL_SIZE is not a valid integer: {THREAD_POOL_SIZE}. Defaulting to None."
        )
        THREAD_POOL_SIZE = None


def validate_cors_origin(origin):
    parsed_url = urlparse(origin)

    # Check if the scheme is either http or https, or a custom scheme
    schemes = ["http", "https"] + CORS_ALLOW_CUSTOM_SCHEME
    if parsed_url.scheme not in schemes:
        raise ValueError(
            f"Invalid scheme in CORS_ALLOW_ORIGIN: '{origin}'. Only 'http' and 'https' and CORS_ALLOW_CUSTOM_SCHEME are allowed."
        )

    # Ensure that the netloc (domain + port) is present, indicating it's a valid URL
    if not parsed_url.netloc:
        raise ValueError(f"Invalid URL structure in CORS_ALLOW_ORIGIN: '{origin}'.")


# For production, you should only need one host as
# fastapi serves the svelte-kit built frontend and backend from the same host and port.
# To test CORS_ALLOW_ORIGIN locally, you can set something like
# CORS_ALLOW_ORIGIN=http://localhost:5173;http://localhost:8080
# in your .env file depending on your frontend port, 5173 in this case.
CORS_ALLOW_ORIGIN = os.environ.get("CORS_ALLOW_ORIGIN", "*").split(";")

# Allows custom URL schemes (e.g., app://) to be used as origins for CORS.
# Useful for local development or desktop clients with schemes like app:// or other custom protocols.
# Provide a semicolon-separated list of allowed schemes in the environment variable CORS_ALLOW_CUSTOM_SCHEMES.
CORS_ALLOW_CUSTOM_SCHEME = os.environ.get("CORS_ALLOW_CUSTOM_SCHEME", "").split(";")

if CORS_ALLOW_ORIGIN == ["*"]:
    log.warning(
        "\n\nWARNING: CORS_ALLOW_ORIGIN IS SET TO '*' - NOT RECOMMENDED FOR PRODUCTION DEPLOYMENTS.\n"
    )
else:
    # You have to pick between a single wildcard or a list of origins.
    # Doing both will result in CORS errors in the browser.
    for origin in CORS_ALLOW_ORIGIN:
        validate_cors_origin(origin)


class BannerModel(BaseModel):
    id: str
    type: str
    title: Optional[str] = None
    content: str
    dismissible: bool
    timestamp: int


try:
    banners = json.loads(os.environ.get("WEBUI_BANNERS", "[]"))
    banners = [BannerModel(**banner) for banner in banners]
except Exception as e:
    log.exception(f"Error loading WEBUI_BANNERS: {e}")
    banners = []

WEBUI_BANNERS = PersistentConfig("WEBUI_BANNERS", "ui.banners", banners)


SHOW_ADMIN_DETAILS = PersistentConfig(
    "SHOW_ADMIN_DETAILS",
    "auth.admin.show",
    os.environ.get("SHOW_ADMIN_DETAILS", "true").lower() == "true",
)

ADMIN_EMAIL = PersistentConfig(
    "ADMIN_EMAIL",
    "auth.admin.email",
    os.environ.get("ADMIN_EMAIL", None),
)


####################################
# TASKS
####################################


TASK_MODEL = PersistentConfig(
    "TASK_MODEL",
    "task.model.default",
    os.environ.get("TASK_MODEL", ""),
)

TASK_MODEL_EXTERNAL = PersistentConfig(
    "TASK_MODEL_EXTERNAL",
    "task.model.external",
    os.environ.get("TASK_MODEL_EXTERNAL", ""),
)

TITLE_GENERATION_PROMPT_TEMPLATE = PersistentConfig(
    "TITLE_GENERATION_PROMPT_TEMPLATE",
    "task.title.prompt_template",
    os.environ.get("TITLE_GENERATION_PROMPT_TEMPLATE", ""),
)

DEFAULT_TITLE_GENERATION_PROMPT_TEMPLATE = """### Task:
Generate a concise, 3-5 word title with an emoji summarizing the chat history.
### Guidelines:
- The title should clearly represent the main theme or subject of the conversation.
- Use emojis that enhance understanding of the topic, but avoid quotation marks or special formatting.
- Write the title in the chat's primary language; default to English if multilingual.
- Prioritize accuracy over excessive creativity; keep it clear and simple.
- Your entire response must consist solely of the JSON object, without any introductory or concluding text.
- The output must be a single, raw JSON object, without any markdown code fences or other encapsulating text.
- Ensure no conversational text, affirmations, or explanations precede or follow the raw JSON output, as this will cause direct parsing failure.
### Output:
JSON format: { "title": "your concise title here" }
### Examples:
- { "title": "📉 Stock Market Trends" },
- { "title": "🍪 Perfect Chocolate Chip Recipe" },
- { "title": "Evolution of Music Streaming" },
- { "title": "Remote Work Productivity Tips" },
- { "title": "Artificial Intelligence in Healthcare" },
- { "title": "🎮 Video Game Development Insights" }
### Chat History:
<chat_history>
{{MESSAGES:END:2}}
</chat_history>"""

TAGS_GENERATION_PROMPT_TEMPLATE = PersistentConfig(
    "TAGS_GENERATION_PROMPT_TEMPLATE",
    "task.tags.prompt_template",
    os.environ.get("TAGS_GENERATION_PROMPT_TEMPLATE", ""),
)

DEFAULT_TAGS_GENERATION_PROMPT_TEMPLATE = """### Task:
Generate 1-3 broad tags categorizing the main themes of the chat history, along with 1-3 more specific subtopic tags.

### Guidelines:
- Start with high-level domains (e.g. Science, Technology, Philosophy, Arts, Politics, Business, Health, Sports, Entertainment, Education)
- Consider including relevant subfields/subdomains if they are strongly represented throughout the conversation
- If content is too short (less than 3 messages) or too diverse, use only ["General"]
- Use the chat's primary language; default to English if multilingual
- Prioritize accuracy over specificity

### Output:
JSON format: { "tags": ["tag1", "tag2", "tag3"] }

### Chat History:
<chat_history>
{{MESSAGES:END:6}}
</chat_history>"""

IMAGE_PROMPT_GENERATION_PROMPT_TEMPLATE = PersistentConfig(
    "IMAGE_PROMPT_GENERATION_PROMPT_TEMPLATE",
    "task.image.prompt_template",
    os.environ.get("IMAGE_PROMPT_GENERATION_PROMPT_TEMPLATE", ""),
)

DEFAULT_IMAGE_PROMPT_GENERATION_PROMPT_TEMPLATE = """### Task:
Generate a detailed prompt for am image generation task based on the given language and context. Describe the image as if you were explaining it to someone who cannot see it. Include relevant details, colors, shapes, and any other important elements.

### Guidelines:
- Be descriptive and detailed, focusing on the most important aspects of the image.
- Avoid making assumptions or adding information not present in the image.
- Use the chat's primary language; default to English if multilingual.
- If the image is too complex, focus on the most prominent elements.

### Output:
Strictly return in JSON format:
{
    "prompt": "Your detailed description here."
}

### Chat History:
<chat_history>
{{MESSAGES:END:6}}
</chat_history>"""


FOLLOW_UP_GENERATION_PROMPT_TEMPLATE = PersistentConfig(
    "FOLLOW_UP_GENERATION_PROMPT_TEMPLATE",
    "task.follow_up.prompt_template",
    os.environ.get("FOLLOW_UP_GENERATION_PROMPT_TEMPLATE", ""),
)

DEFAULT_FOLLOW_UP_GENERATION_PROMPT_TEMPLATE = """### Task:
Suggest 3-5 relevant follow-up questions or prompts that the user might naturally ask next in this conversation as a **user**, based on the chat history, to help continue or deepen the discussion.
### Guidelines:
- Write all follow-up questions from the user’s point of view, directed to the assistant.
- Make questions concise, clear, and directly related to the discussed topic(s).
- Only suggest follow-ups that make sense given the chat content and do not repeat what was already covered.
- If the conversation is very short or not specific, suggest more general (but relevant) follow-ups the user might ask.
- Use the conversation's primary language; default to English if multilingual.
- Response must be a JSON array of strings, no extra text or formatting.
### Output:
JSON format: { "follow_ups": ["Question 1?", "Question 2?", "Question 3?"] }
### Chat History:
<chat_history>
{{MESSAGES:END:6}}
</chat_history>"""

ENABLE_FOLLOW_UP_GENERATION = PersistentConfig(
    "ENABLE_FOLLOW_UP_GENERATION",
    "task.follow_up.enable",
    os.environ.get("ENABLE_FOLLOW_UP_GENERATION", "True").lower() == "true",
)

ENABLE_TAGS_GENERATION = PersistentConfig(
    "ENABLE_TAGS_GENERATION",
    "task.tags.enable",
    os.environ.get("ENABLE_TAGS_GENERATION", "True").lower() == "true",
)

ENABLE_TITLE_GENERATION = PersistentConfig(
    "ENABLE_TITLE_GENERATION",
    "task.title.enable",
    os.environ.get("ENABLE_TITLE_GENERATION", "True").lower() == "true",
)


ENABLE_SEARCH_QUERY_GENERATION = PersistentConfig(
    "ENABLE_SEARCH_QUERY_GENERATION",
    "task.query.search.enable",
    os.environ.get("ENABLE_SEARCH_QUERY_GENERATION", "True").lower() == "true",
)

ENABLE_RETRIEVAL_QUERY_GENERATION = PersistentConfig(
    "ENABLE_RETRIEVAL_QUERY_GENERATION",
    "task.query.retrieval.enable",
    os.environ.get("ENABLE_RETRIEVAL_QUERY_GENERATION", "True").lower() == "true",
)


QUERY_GENERATION_PROMPT_TEMPLATE = PersistentConfig(
    "QUERY_GENERATION_PROMPT_TEMPLATE",
    "task.query.prompt_template",
    os.environ.get("QUERY_GENERATION_PROMPT_TEMPLATE", ""),
)

DEFAULT_QUERY_GENERATION_PROMPT_TEMPLATE = """### Task:
Analyze the chat history to determine the necessity of generating search queries, in the given language. By default, **prioritize generating 1-3 broad and relevant search queries** unless it is absolutely certain that no additional information is required. The aim is to retrieve comprehensive, updated, and valuable information even with minimal uncertainty. If no search is unequivocally needed, return an empty list.

### Guidelines:
- Respond **EXCLUSIVELY** with a JSON object. Any form of extra commentary, explanation, or additional text is strictly prohibited.
- When generating search queries, respond in the format: { "queries": ["query1", "query2"] }, ensuring each query is distinct, concise, and relevant to the topic.
- If and only if it is entirely certain that no useful results can be retrieved by a search, return: { "queries": [] }.
- Err on the side of suggesting search queries if there is **any chance** they might provide useful or updated information.
- Be concise and focused on composing high-quality search queries, avoiding unnecessary elaboration, commentary, or assumptions.
- Today's date is: {{CURRENT_DATE}}.
- Always prioritize providing actionable and broad queries that maximize informational coverage.

### Output:
Strictly return in JSON format: 
{
  "queries": ["query1", "query2"]
}

### Chat History:
<chat_history>
{{MESSAGES:END:6}}
</chat_history>
"""

ENABLE_AUTOCOMPLETE_GENERATION = PersistentConfig(
    "ENABLE_AUTOCOMPLETE_GENERATION",
    "task.autocomplete.enable",
    os.environ.get("ENABLE_AUTOCOMPLETE_GENERATION", "False").lower() == "true",
)

AUTOCOMPLETE_GENERATION_INPUT_MAX_LENGTH = PersistentConfig(
    "AUTOCOMPLETE_GENERATION_INPUT_MAX_LENGTH",
    "task.autocomplete.input_max_length",
    int(os.environ.get("AUTOCOMPLETE_GENERATION_INPUT_MAX_LENGTH", "-1")),
)

AUTOCOMPLETE_GENERATION_PROMPT_TEMPLATE = PersistentConfig(
    "AUTOCOMPLETE_GENERATION_PROMPT_TEMPLATE",
    "task.autocomplete.prompt_template",
    os.environ.get("AUTOCOMPLETE_GENERATION_PROMPT_TEMPLATE", ""),
)


DEFAULT_AUTOCOMPLETE_GENERATION_PROMPT_TEMPLATE = """### Task:
You are an autocompletion system. Continue the text in `<text>` based on the **completion type** in `<type>` and the given language.  

### **Instructions**:
1. Analyze `<text>` for context and meaning.  
2. Use `<type>` to guide your output:  
   - **General**: Provide a natural, concise continuation.  
   - **Search Query**: Complete as if generating a realistic search query.  
3. Start as if you are directly continuing `<text>`. Do **not** repeat, paraphrase, or respond as a model. Simply complete the text.  
4. Ensure the continuation:
   - Flows naturally from `<text>`.  
   - Avoids repetition, overexplaining, or unrelated ideas.  
5. If unsure, return: `{ "text": "" }`.  

### **Output Rules**:
- Respond only in JSON format: `{ "text": "<your_completion>" }`.

### **Examples**:
#### Example 1:  
Input:  
<type>General</type>  
<text>The sun was setting over the horizon, painting the sky</text>  
Output:  
{ "text": "with vibrant shades of orange and pink." }

#### Example 2:  
Input:  
<type>Search Query</type>  
<text>Top-rated restaurants in</text>  
Output:  
{ "text": "New York City for Italian cuisine." }  

---
### Context:
<chat_history>
{{MESSAGES:END:6}}
</chat_history>
<type>{{TYPE}}</type>  
<text>{{PROMPT}}</text>  
#### Output:
"""

TOOLS_FUNCTION_CALLING_PROMPT_TEMPLATE = PersistentConfig(
    "TOOLS_FUNCTION_CALLING_PROMPT_TEMPLATE",
    "task.tools.prompt_template",
    os.environ.get("TOOLS_FUNCTION_CALLING_PROMPT_TEMPLATE", ""),
)


DEFAULT_TOOLS_FUNCTION_CALLING_PROMPT_TEMPLATE = """Available Tools: {{TOOLS}}

Your task is to choose and return the correct tool(s) from the list of available tools based on the query. Follow these guidelines:

- Return only the JSON object, without any additional text or explanation.

- If no tools match the query, return an empty array: 
   {
     "tool_calls": []
   }

- If one or more tools match the query, construct a JSON response containing a "tool_calls" array with objects that include:
   - "name": The tool's name.
   - "parameters": A dictionary of required parameters and their corresponding values.

The format for the JSON response is strictly:
{
  "tool_calls": [
    {"name": "toolName1", "parameters": {"key1": "value1"}},
    {"name": "toolName2", "parameters": {"key2": "value2"}}
  ]
}"""


DEFAULT_EMOJI_GENERATION_PROMPT_TEMPLATE = """Your task is to reflect the speaker's likely facial expression through a fitting emoji. Interpret emotions from the message and reflect their facial expression using fitting, diverse emojis (e.g., 😊, 😢, 😡, 😱).

Message: ```{{prompt}}```"""

DEFAULT_MOA_GENERATION_PROMPT_TEMPLATE = """You have been provided with a set of responses from various models to the latest user query: "{{prompt}}"

Your task is to synthesize these responses into a single, high-quality response. It is crucial to critically evaluate the information provided in these responses, recognizing that some of it may be biased or incorrect. Your response should not simply replicate the given answers but should offer a refined, accurate, and comprehensive reply to the instruction. Ensure your response is well-structured, coherent, and adheres to the highest standards of accuracy and reliability.

Responses from models: {{responses}}"""


####################################
# Code Interpreter
####################################

ENABLE_CODE_EXECUTION = PersistentConfig(
    "ENABLE_CODE_EXECUTION",
    "code_execution.enable",
    os.environ.get("ENABLE_CODE_EXECUTION", "True").lower() == "true",
)

CODE_EXECUTION_ENGINE = PersistentConfig(
    "CODE_EXECUTION_ENGINE",
    "code_execution.engine",
    os.environ.get("CODE_EXECUTION_ENGINE", "pyodide"),
)

CODE_EXECUTION_JUPYTER_URL = PersistentConfig(
    "CODE_EXECUTION_JUPYTER_URL",
    "code_execution.jupyter.url",
    os.environ.get("CODE_EXECUTION_JUPYTER_URL", ""),
)

CODE_EXECUTION_JUPYTER_AUTH = PersistentConfig(
    "CODE_EXECUTION_JUPYTER_AUTH",
    "code_execution.jupyter.auth",
    os.environ.get("CODE_EXECUTION_JUPYTER_AUTH", ""),
)

CODE_EXECUTION_JUPYTER_AUTH_TOKEN = PersistentConfig(
    "CODE_EXECUTION_JUPYTER_AUTH_TOKEN",
    "code_execution.jupyter.auth_token",
    os.environ.get("CODE_EXECUTION_JUPYTER_AUTH_TOKEN", ""),
)


CODE_EXECUTION_JUPYTER_AUTH_PASSWORD = PersistentConfig(
    "CODE_EXECUTION_JUPYTER_AUTH_PASSWORD",
    "code_execution.jupyter.auth_password",
    os.environ.get("CODE_EXECUTION_JUPYTER_AUTH_PASSWORD", ""),
)

CODE_EXECUTION_JUPYTER_TIMEOUT = PersistentConfig(
    "CODE_EXECUTION_JUPYTER_TIMEOUT",
    "code_execution.jupyter.timeout",
    int(os.environ.get("CODE_EXECUTION_JUPYTER_TIMEOUT", "60")),
)

ENABLE_CODE_INTERPRETER = PersistentConfig(
    "ENABLE_CODE_INTERPRETER",
    "code_interpreter.enable",
    os.environ.get("ENABLE_CODE_INTERPRETER", "True").lower() == "true",
)

CODE_INTERPRETER_ENGINE = PersistentConfig(
    "CODE_INTERPRETER_ENGINE",
    "code_interpreter.engine",
    os.environ.get("CODE_INTERPRETER_ENGINE", "pyodide"),
)

CODE_INTERPRETER_PROMPT_TEMPLATE = PersistentConfig(
    "CODE_INTERPRETER_PROMPT_TEMPLATE",
    "code_interpreter.prompt_template",
    os.environ.get("CODE_INTERPRETER_PROMPT_TEMPLATE", ""),
)

CODE_INTERPRETER_JUPYTER_URL = PersistentConfig(
    "CODE_INTERPRETER_JUPYTER_URL",
    "code_interpreter.jupyter.url",
    os.environ.get(
        "CODE_INTERPRETER_JUPYTER_URL", os.environ.get("CODE_EXECUTION_JUPYTER_URL", "")
    ),
)

CODE_INTERPRETER_JUPYTER_AUTH = PersistentConfig(
    "CODE_INTERPRETER_JUPYTER_AUTH",
    "code_interpreter.jupyter.auth",
    os.environ.get(
        "CODE_INTERPRETER_JUPYTER_AUTH",
        os.environ.get("CODE_EXECUTION_JUPYTER_AUTH", ""),
    ),
)

CODE_INTERPRETER_JUPYTER_AUTH_TOKEN = PersistentConfig(
    "CODE_INTERPRETER_JUPYTER_AUTH_TOKEN",
    "code_interpreter.jupyter.auth_token",
    os.environ.get(
        "CODE_INTERPRETER_JUPYTER_AUTH_TOKEN",
        os.environ.get("CODE_EXECUTION_JUPYTER_AUTH_TOKEN", ""),
    ),
)


CODE_INTERPRETER_JUPYTER_AUTH_PASSWORD = PersistentConfig(
    "CODE_INTERPRETER_JUPYTER_AUTH_PASSWORD",
    "code_interpreter.jupyter.auth_password",
    os.environ.get(
        "CODE_INTERPRETER_JUPYTER_AUTH_PASSWORD",
        os.environ.get("CODE_EXECUTION_JUPYTER_AUTH_PASSWORD", ""),
    ),
)

CODE_INTERPRETER_JUPYTER_TIMEOUT = PersistentConfig(
    "CODE_INTERPRETER_JUPYTER_TIMEOUT",
    "code_interpreter.jupyter.timeout",
    int(
        os.environ.get(
            "CODE_INTERPRETER_JUPYTER_TIMEOUT",
            os.environ.get("CODE_EXECUTION_JUPYTER_TIMEOUT", "60"),
        )
    ),
)


DEFAULT_CODE_INTERPRETER_PROMPT = """
#### Tools Available

1. **Code Interpreter**: `<code_interpreter type="code" lang="python"></code_interpreter>`
   - You have access to a Python shell that runs directly in the user's browser, enabling fast execution of code for analysis, calculations, or problem-solving.  Use it in this response.
   - The Python code you write can incorporate a wide array of libraries, handle data manipulation or visualization, perform API calls for web-related tasks, or tackle virtually any computational challenge. Use this flexibility to **think outside the box, craft elegant solutions, and harness Python's full potential**.
   - To use it, **you must enclose your code within `<code_interpreter type="code" lang="python">` XML tags** and stop right away. If you don't, the code won't execute. 
   - When writing code in the code_interpreter XML tag, Do NOT use the triple backticks code block for markdown formatting, example: ```py # python code ``` will cause an error because it is markdown formatting, it is not python code.
   - When coding, **always aim to print meaningful outputs** (e.g., results, tables, summaries, or visuals) to better interpret and verify the findings. Avoid relying on implicit outputs; prioritize explicit and clear print statements so the results are effectively communicated to the user.  
   - After obtaining the printed output, **always provide a concise analysis, interpretation, or next steps to help the user understand the findings or refine the outcome further.**  
   - If the results are unclear, unexpected, or require validation, refine the code and execute it again as needed. Always aim to deliver meaningful insights from the results, iterating if necessary.  
   - **If a link to an image, audio, or any file is provided in markdown format in the output, ALWAYS regurgitate word for word, explicitly display it as part of the response to ensure the user can access it easily, do NOT change the link.**
   - All responses should be communicated in the chat's primary language, ensuring seamless understanding. If the chat is multilingual, default to English for clarity.

Ensure that the tools are effectively utilized to achieve the highest-quality analysis for the user."""


####################################
# Vector Database
####################################

VECTOR_DB = os.environ.get("VECTOR_DB", "chroma")

# Chroma
CHROMA_DATA_PATH = f"{DATA_DIR}/vector_db"

if VECTOR_DB == "chroma":
    import chromadb

    CHROMA_TENANT = os.environ.get("CHROMA_TENANT", chromadb.DEFAULT_TENANT)
    CHROMA_DATABASE = os.environ.get("CHROMA_DATABASE", chromadb.DEFAULT_DATABASE)
    CHROMA_HTTP_HOST = os.environ.get("CHROMA_HTTP_HOST", "")
    CHROMA_HTTP_PORT = int(os.environ.get("CHROMA_HTTP_PORT", "8000"))
    CHROMA_CLIENT_AUTH_PROVIDER = os.environ.get("CHROMA_CLIENT_AUTH_PROVIDER", "")
    CHROMA_CLIENT_AUTH_CREDENTIALS = os.environ.get(
        "CHROMA_CLIENT_AUTH_CREDENTIALS", ""
    )
    # Comma-separated list of header=value pairs
    CHROMA_HTTP_HEADERS = os.environ.get("CHROMA_HTTP_HEADERS", "")
    if CHROMA_HTTP_HEADERS:
        CHROMA_HTTP_HEADERS = dict(
            [pair.split("=") for pair in CHROMA_HTTP_HEADERS.split(",")]
        )
    else:
        CHROMA_HTTP_HEADERS = None
    CHROMA_HTTP_SSL = os.environ.get("CHROMA_HTTP_SSL", "false").lower() == "true"
# this uses the model defined in the Dockerfile ENV variable. If you dont use docker or docker based deployments such as k8s, the default embedding model will be used (sentence-transformers/all-MiniLM-L6-v2)

# Milvus

MILVUS_URI = os.environ.get("MILVUS_URI", f"{DATA_DIR}/vector_db/milvus.db")
MILVUS_DB = os.environ.get("MILVUS_DB", "default")
MILVUS_TOKEN = os.environ.get("MILVUS_TOKEN", None)

MILVUS_INDEX_TYPE = os.environ.get("MILVUS_INDEX_TYPE", "HNSW")
MILVUS_METRIC_TYPE = os.environ.get("MILVUS_METRIC_TYPE", "COSINE")
MILVUS_HNSW_M = int(os.environ.get("MILVUS_HNSW_M", "16"))
MILVUS_HNSW_EFCONSTRUCTION = int(os.environ.get("MILVUS_HNSW_EFCONSTRUCTION", "100"))
MILVUS_IVF_FLAT_NLIST = int(os.environ.get("MILVUS_IVF_FLAT_NLIST", "128"))

# Qdrant
QDRANT_URI = os.environ.get("QDRANT_URI", None)
QDRANT_API_KEY = os.environ.get("QDRANT_API_KEY", None)
QDRANT_ON_DISK = os.environ.get("QDRANT_ON_DISK", "false").lower() == "true"
QDRANT_PREFER_GRPC = os.environ.get("QDRANT_PREFER_GRPC", "false").lower() == "true"
QDRANT_GRPC_PORT = int(os.environ.get("QDRANT_GRPC_PORT", "6334"))
QDRANT_TIMEOUT = int(os.environ.get("QDRANT_TIMEOUT", "5"))
QDRANT_HNSW_M = int(os.environ.get("QDRANT_HNSW_M", "16"))
ENABLE_QDRANT_MULTITENANCY_MODE = (
    os.environ.get("ENABLE_QDRANT_MULTITENANCY_MODE", "true").lower() == "true"
)
QDRANT_COLLECTION_PREFIX = os.environ.get("QDRANT_COLLECTION_PREFIX", "open-webui")

# OpenSearch
OPENSEARCH_URI = os.environ.get("OPENSEARCH_URI", "https://localhost:9200")
OPENSEARCH_SSL = os.environ.get("OPENSEARCH_SSL", "true").lower() == "true"
OPENSEARCH_CERT_VERIFY = (
    os.environ.get("OPENSEARCH_CERT_VERIFY", "false").lower() == "true"
)
OPENSEARCH_USERNAME = os.environ.get("OPENSEARCH_USERNAME", None)
OPENSEARCH_PASSWORD = os.environ.get("OPENSEARCH_PASSWORD", None)

# ElasticSearch
ELASTICSEARCH_URL = os.environ.get("ELASTICSEARCH_URL", "https://localhost:9200")
ELASTICSEARCH_CA_CERTS = os.environ.get("ELASTICSEARCH_CA_CERTS", None)
ELASTICSEARCH_API_KEY = os.environ.get("ELASTICSEARCH_API_KEY", None)
ELASTICSEARCH_USERNAME = os.environ.get("ELASTICSEARCH_USERNAME", None)
ELASTICSEARCH_PASSWORD = os.environ.get("ELASTICSEARCH_PASSWORD", None)
ELASTICSEARCH_CLOUD_ID = os.environ.get("ELASTICSEARCH_CLOUD_ID", None)
SSL_ASSERT_FINGERPRINT = os.environ.get("SSL_ASSERT_FINGERPRINT", None)
ELASTICSEARCH_INDEX_PREFIX = os.environ.get(
    "ELASTICSEARCH_INDEX_PREFIX", "open_webui_collections"
)
# Pgvector
PGVECTOR_DB_URL = os.environ.get("PGVECTOR_DB_URL", DATABASE_URL)
if VECTOR_DB == "pgvector" and not PGVECTOR_DB_URL.startswith("postgres"):
    raise ValueError(
        "Pgvector requires setting PGVECTOR_DB_URL or using Postgres with vector extension as the primary database."
    )
PGVECTOR_INITIALIZE_MAX_VECTOR_LENGTH = int(
    os.environ.get("PGVECTOR_INITIALIZE_MAX_VECTOR_LENGTH", "1536")
)

PGVECTOR_PGCRYPTO = os.getenv("PGVECTOR_PGCRYPTO", "false").lower() == "true"
PGVECTOR_PGCRYPTO_KEY = os.getenv("PGVECTOR_PGCRYPTO_KEY", None)
if PGVECTOR_PGCRYPTO and not PGVECTOR_PGCRYPTO_KEY:
    raise ValueError(
        "PGVECTOR_PGCRYPTO is enabled but PGVECTOR_PGCRYPTO_KEY is not set. Please provide a valid key."
    )


PGVECTOR_POOL_SIZE = os.environ.get("PGVECTOR_POOL_SIZE", None)

if PGVECTOR_POOL_SIZE != None:
    try:
        PGVECTOR_POOL_SIZE = int(PGVECTOR_POOL_SIZE)
    except Exception:
        PGVECTOR_POOL_SIZE = None

PGVECTOR_POOL_MAX_OVERFLOW = os.environ.get("PGVECTOR_POOL_MAX_OVERFLOW", 0)

if PGVECTOR_POOL_MAX_OVERFLOW == "":
    PGVECTOR_POOL_MAX_OVERFLOW = 0
else:
    try:
        PGVECTOR_POOL_MAX_OVERFLOW = int(PGVECTOR_POOL_MAX_OVERFLOW)
    except Exception:
        PGVECTOR_POOL_MAX_OVERFLOW = 0

PGVECTOR_POOL_TIMEOUT = os.environ.get("PGVECTOR_POOL_TIMEOUT", 30)

if PGVECTOR_POOL_TIMEOUT == "":
    PGVECTOR_POOL_TIMEOUT = 30
else:
    try:
        PGVECTOR_POOL_TIMEOUT = int(PGVECTOR_POOL_TIMEOUT)
    except Exception:
        PGVECTOR_POOL_TIMEOUT = 30

PGVECTOR_POOL_RECYCLE = os.environ.get("PGVECTOR_POOL_RECYCLE", 3600)

if PGVECTOR_POOL_RECYCLE == "":
    PGVECTOR_POOL_RECYCLE = 3600
else:
    try:
        PGVECTOR_POOL_RECYCLE = int(PGVECTOR_POOL_RECYCLE)
    except Exception:
        PGVECTOR_POOL_RECYCLE = 3600

# Pinecone
PINECONE_API_KEY = os.environ.get("PINECONE_API_KEY", None)
PINECONE_ENVIRONMENT = os.environ.get("PINECONE_ENVIRONMENT", None)
PINECONE_INDEX_NAME = os.getenv("PINECONE_INDEX_NAME", "open-webui-index")
PINECONE_DIMENSION = int(os.getenv("PINECONE_DIMENSION", 1536))  # or 3072, 1024, 768
PINECONE_METRIC = os.getenv("PINECONE_METRIC", "cosine")
PINECONE_CLOUD = os.getenv("PINECONE_CLOUD", "aws")  # or "gcp" or "azure"

# ORACLE23AI (Oracle23ai Vector Search)

ORACLE_DB_USE_WALLET = os.environ.get("ORACLE_DB_USE_WALLET", "false").lower() == "true"
ORACLE_DB_USER = os.environ.get("ORACLE_DB_USER", None)  #
ORACLE_DB_PASSWORD = os.environ.get("ORACLE_DB_PASSWORD", None)  #
ORACLE_DB_DSN = os.environ.get("ORACLE_DB_DSN", None)  #
ORACLE_WALLET_DIR = os.environ.get("ORACLE_WALLET_DIR", None)
ORACLE_WALLET_PASSWORD = os.environ.get("ORACLE_WALLET_PASSWORD", None)
ORACLE_VECTOR_LENGTH = os.environ.get("ORACLE_VECTOR_LENGTH", 768)

ORACLE_DB_POOL_MIN = int(os.environ.get("ORACLE_DB_POOL_MIN", 2))
ORACLE_DB_POOL_MAX = int(os.environ.get("ORACLE_DB_POOL_MAX", 10))
ORACLE_DB_POOL_INCREMENT = int(os.environ.get("ORACLE_DB_POOL_INCREMENT", 1))


if VECTOR_DB == "oracle23ai":
    if not ORACLE_DB_USER or not ORACLE_DB_PASSWORD or not ORACLE_DB_DSN:
        raise ValueError(
            "Oracle23ai requires setting ORACLE_DB_USER, ORACLE_DB_PASSWORD, and ORACLE_DB_DSN."
        )
    if ORACLE_DB_USE_WALLET and (not ORACLE_WALLET_DIR or not ORACLE_WALLET_PASSWORD):
        raise ValueError(
            "Oracle23ai requires setting ORACLE_WALLET_DIR and ORACLE_WALLET_PASSWORD when using wallet authentication."
        )

log.info(f"VECTOR_DB: {VECTOR_DB}")

# S3 Vector
S3_VECTOR_BUCKET_NAME = os.environ.get("S3_VECTOR_BUCKET_NAME", None)
S3_VECTOR_REGION = os.environ.get("S3_VECTOR_REGION", None)

####################################
# Information Retrieval (RAG)
####################################


# If configured, Google Drive will be available as an upload option.
ENABLE_GOOGLE_DRIVE_INTEGRATION = PersistentConfig(
    "ENABLE_GOOGLE_DRIVE_INTEGRATION",
    "google_drive.enable",
    os.getenv("ENABLE_GOOGLE_DRIVE_INTEGRATION", "False").lower() == "true",
)

GOOGLE_DRIVE_CLIENT_ID = PersistentConfig(
    "GOOGLE_DRIVE_CLIENT_ID",
    "google_drive.client_id",
    os.environ.get("GOOGLE_DRIVE_CLIENT_ID", ""),
)

GOOGLE_DRIVE_API_KEY = PersistentConfig(
    "GOOGLE_DRIVE_API_KEY",
    "google_drive.api_key",
    os.environ.get("GOOGLE_DRIVE_API_KEY", ""),
)

ENABLE_ONEDRIVE_INTEGRATION = PersistentConfig(
    "ENABLE_ONEDRIVE_INTEGRATION",
    "onedrive.enable",
    os.getenv("ENABLE_ONEDRIVE_INTEGRATION", "False").lower() == "true",
)

ONEDRIVE_CLIENT_ID = PersistentConfig(
    "ONEDRIVE_CLIENT_ID",
    "onedrive.client_id",
    os.environ.get("ONEDRIVE_CLIENT_ID", ""),
)

ONEDRIVE_SHAREPOINT_URL = PersistentConfig(
    "ONEDRIVE_SHAREPOINT_URL",
    "onedrive.sharepoint_url",
    os.environ.get("ONEDRIVE_SHAREPOINT_URL", ""),
)

ONEDRIVE_SHAREPOINT_TENANT_ID = PersistentConfig(
    "ONEDRIVE_SHAREPOINT_TENANT_ID",
    "onedrive.sharepoint_tenant_id",
    os.environ.get("ONEDRIVE_SHAREPOINT_TENANT_ID", ""),
)

# RAG Content Extraction
CONTENT_EXTRACTION_ENGINE = PersistentConfig(
    "CONTENT_EXTRACTION_ENGINE",
    "rag.CONTENT_EXTRACTION_ENGINE",
    os.environ.get("CONTENT_EXTRACTION_ENGINE", "").lower(),
)

DATALAB_MARKER_API_KEY = PersistentConfig(
    "DATALAB_MARKER_API_KEY",
    "rag.datalab_marker_api_key",
    os.environ.get("DATALAB_MARKER_API_KEY", ""),
)

DATALAB_MARKER_API_BASE_URL = PersistentConfig(
    "DATALAB_MARKER_API_BASE_URL",
    "rag.datalab_marker_api_base_url",
    os.environ.get("DATALAB_MARKER_API_BASE_URL", ""),
)

DATALAB_MARKER_ADDITIONAL_CONFIG = PersistentConfig(
    "DATALAB_MARKER_ADDITIONAL_CONFIG",
    "rag.datalab_marker_additional_config",
    os.environ.get("DATALAB_MARKER_ADDITIONAL_CONFIG", ""),
)

DATALAB_MARKER_USE_LLM = PersistentConfig(
    "DATALAB_MARKER_USE_LLM",
    "rag.DATALAB_MARKER_USE_LLM",
    os.environ.get("DATALAB_MARKER_USE_LLM", "false").lower() == "true",
)

DATALAB_MARKER_SKIP_CACHE = PersistentConfig(
    "DATALAB_MARKER_SKIP_CACHE",
    "rag.datalab_marker_skip_cache",
    os.environ.get("DATALAB_MARKER_SKIP_CACHE", "false").lower() == "true",
)

DATALAB_MARKER_FORCE_OCR = PersistentConfig(
    "DATALAB_MARKER_FORCE_OCR",
    "rag.datalab_marker_force_ocr",
    os.environ.get("DATALAB_MARKER_FORCE_OCR", "false").lower() == "true",
)

DATALAB_MARKER_PAGINATE = PersistentConfig(
    "DATALAB_MARKER_PAGINATE",
    "rag.datalab_marker_paginate",
    os.environ.get("DATALAB_MARKER_PAGINATE", "false").lower() == "true",
)

DATALAB_MARKER_STRIP_EXISTING_OCR = PersistentConfig(
    "DATALAB_MARKER_STRIP_EXISTING_OCR",
    "rag.datalab_marker_strip_existing_ocr",
    os.environ.get("DATALAB_MARKER_STRIP_EXISTING_OCR", "false").lower() == "true",
)

DATALAB_MARKER_DISABLE_IMAGE_EXTRACTION = PersistentConfig(
    "DATALAB_MARKER_DISABLE_IMAGE_EXTRACTION",
    "rag.datalab_marker_disable_image_extraction",
    os.environ.get("DATALAB_MARKER_DISABLE_IMAGE_EXTRACTION", "false").lower()
    == "true",
)

DATALAB_MARKER_FORMAT_LINES = PersistentConfig(
    "DATALAB_MARKER_FORMAT_LINES",
    "rag.datalab_marker_format_lines",
    os.environ.get("DATALAB_MARKER_FORMAT_LINES", "false").lower() == "true",
)

DATALAB_MARKER_OUTPUT_FORMAT = PersistentConfig(
    "DATALAB_MARKER_OUTPUT_FORMAT",
    "rag.datalab_marker_output_format",
    os.environ.get("DATALAB_MARKER_OUTPUT_FORMAT", "markdown"),
)

EXTERNAL_DOCUMENT_LOADER_URL = PersistentConfig(
    "EXTERNAL_DOCUMENT_LOADER_URL",
    "rag.external_document_loader_url",
    os.environ.get("EXTERNAL_DOCUMENT_LOADER_URL", ""),
)

EXTERNAL_DOCUMENT_LOADER_API_KEY = PersistentConfig(
    "EXTERNAL_DOCUMENT_LOADER_API_KEY",
    "rag.external_document_loader_api_key",
    os.environ.get("EXTERNAL_DOCUMENT_LOADER_API_KEY", ""),
)

TIKA_SERVER_URL = PersistentConfig(
    "TIKA_SERVER_URL",
    "rag.tika_server_url",
    os.getenv("TIKA_SERVER_URL", "http://tika:9998"),  # Default for sidecar deployment
)

DOCLING_SERVER_URL = PersistentConfig(
    "DOCLING_SERVER_URL",
    "rag.docling_server_url",
    os.getenv("DOCLING_SERVER_URL", "http://docling:5001"),
)

DOCLING_OCR_ENGINE = PersistentConfig(
    "DOCLING_OCR_ENGINE",
    "rag.docling_ocr_engine",
    os.getenv("DOCLING_OCR_ENGINE", "tesseract"),
)

DOCLING_OCR_LANG = PersistentConfig(
    "DOCLING_OCR_LANG",
    "rag.docling_ocr_lang",
    os.getenv("DOCLING_OCR_LANG", "eng,fra,deu,spa"),
)

DOCLING_DO_PICTURE_DESCRIPTION = PersistentConfig(
    "DOCLING_DO_PICTURE_DESCRIPTION",
    "rag.docling_do_picture_description",
    os.getenv("DOCLING_DO_PICTURE_DESCRIPTION", "False").lower() == "true",
)

DOCLING_PICTURE_DESCRIPTION_MODE = PersistentConfig(
    "DOCLING_PICTURE_DESCRIPTION_MODE",
    "rag.docling_picture_description_mode",
    os.getenv("DOCLING_PICTURE_DESCRIPTION_MODE", ""),
)


docling_picture_description_local = os.getenv("DOCLING_PICTURE_DESCRIPTION_LOCAL", "")
try:
    docling_picture_description_local = json.loads(docling_picture_description_local)
except json.JSONDecodeError:
    docling_picture_description_local = {}


DOCLING_PICTURE_DESCRIPTION_LOCAL = PersistentConfig(
    "DOCLING_PICTURE_DESCRIPTION_LOCAL",
    "rag.docling_picture_description_local",
    docling_picture_description_local,
)

docling_picture_description_api = os.getenv("DOCLING_PICTURE_DESCRIPTION_API", "")
try:
    docling_picture_description_api = json.loads(docling_picture_description_api)
except json.JSONDecodeError:
    docling_picture_description_api = {}


DOCLING_PICTURE_DESCRIPTION_API = PersistentConfig(
    "DOCLING_PICTURE_DESCRIPTION_API",
    "rag.docling_picture_description_api",
    docling_picture_description_api,
)


DOCUMENT_INTELLIGENCE_ENDPOINT = PersistentConfig(
    "DOCUMENT_INTELLIGENCE_ENDPOINT",
    "rag.document_intelligence_endpoint",
    os.getenv("DOCUMENT_INTELLIGENCE_ENDPOINT", ""),
)

DOCUMENT_INTELLIGENCE_KEY = PersistentConfig(
    "DOCUMENT_INTELLIGENCE_KEY",
    "rag.document_intelligence_key",
    os.getenv("DOCUMENT_INTELLIGENCE_KEY", ""),
)

MISTRAL_OCR_API_KEY = PersistentConfig(
    "MISTRAL_OCR_API_KEY",
    "rag.mistral_ocr_api_key",
    os.getenv("MISTRAL_OCR_API_KEY", ""),
)

BYPASS_EMBEDDING_AND_RETRIEVAL = PersistentConfig(
    "BYPASS_EMBEDDING_AND_RETRIEVAL",
    "rag.bypass_embedding_and_retrieval",
    os.environ.get("BYPASS_EMBEDDING_AND_RETRIEVAL", "False").lower() == "true",
)


RAG_TOP_K = PersistentConfig(
    "RAG_TOP_K", "rag.top_k", int(os.environ.get("RAG_TOP_K", "3"))
)
RAG_TOP_K_RERANKER = PersistentConfig(
    "RAG_TOP_K_RERANKER",
    "rag.top_k_reranker",
    int(os.environ.get("RAG_TOP_K_RERANKER", "3")),
)
RAG_RELEVANCE_THRESHOLD = PersistentConfig(
    "RAG_RELEVANCE_THRESHOLD",
    "rag.relevance_threshold",
    float(os.environ.get("RAG_RELEVANCE_THRESHOLD", "0.0")),
)
RAG_HYBRID_BM25_WEIGHT = PersistentConfig(
    "RAG_HYBRID_BM25_WEIGHT",
    "rag.hybrid_bm25_weight",
    float(os.environ.get("RAG_HYBRID_BM25_WEIGHT", "0.5")),
)

ENABLE_RAG_HYBRID_SEARCH = PersistentConfig(
    "ENABLE_RAG_HYBRID_SEARCH",
    "rag.enable_hybrid_search",
    os.environ.get("ENABLE_RAG_HYBRID_SEARCH", "").lower() == "true",
)

RAG_FULL_CONTEXT = PersistentConfig(
    "RAG_FULL_CONTEXT",
    "rag.full_context",
    os.getenv("RAG_FULL_CONTEXT", "False").lower() == "true",
)

RAG_FILE_MAX_COUNT = PersistentConfig(
    "RAG_FILE_MAX_COUNT",
    "rag.file.max_count",
    (
        int(os.environ.get("RAG_FILE_MAX_COUNT"))
        if os.environ.get("RAG_FILE_MAX_COUNT")
        else None
    ),
)

RAG_FILE_MAX_SIZE = PersistentConfig(
    "RAG_FILE_MAX_SIZE",
    "rag.file.max_size",
    (
        int(os.environ.get("RAG_FILE_MAX_SIZE"))
        if os.environ.get("RAG_FILE_MAX_SIZE")
        else None
    ),
)

FILE_IMAGE_COMPRESSION_WIDTH = PersistentConfig(
    "FILE_IMAGE_COMPRESSION_WIDTH",
    "file.image_compression_width",
    (
        int(os.environ.get("FILE_IMAGE_COMPRESSION_WIDTH"))
        if os.environ.get("FILE_IMAGE_COMPRESSION_WIDTH")
        else None
    ),
)

FILE_IMAGE_COMPRESSION_HEIGHT = PersistentConfig(
    "FILE_IMAGE_COMPRESSION_HEIGHT",
    "file.image_compression_height",
    (
        int(os.environ.get("FILE_IMAGE_COMPRESSION_HEIGHT"))
        if os.environ.get("FILE_IMAGE_COMPRESSION_HEIGHT")
        else None
    ),
)


RAG_ALLOWED_FILE_EXTENSIONS = PersistentConfig(
    "RAG_ALLOWED_FILE_EXTENSIONS",
    "rag.file.allowed_extensions",
    [
        ext.strip()
        for ext in os.environ.get("RAG_ALLOWED_FILE_EXTENSIONS", "").split(",")
        if ext.strip()
    ],
)

RAG_EMBEDDING_ENGINE = PersistentConfig(
    "RAG_EMBEDDING_ENGINE",
    "rag.embedding_engine",
    os.environ.get("RAG_EMBEDDING_ENGINE", ""),
)

PDF_EXTRACT_IMAGES = PersistentConfig(
    "PDF_EXTRACT_IMAGES",
    "rag.pdf_extract_images",
    os.environ.get("PDF_EXTRACT_IMAGES", "False").lower() == "true",
)

RAG_EMBEDDING_MODEL = PersistentConfig(
    "RAG_EMBEDDING_MODEL",
    "rag.embedding_model",
    os.environ.get("RAG_EMBEDDING_MODEL", "sentence-transformers/all-MiniLM-L6-v2"),
)
log.info(f"Embedding model set: {RAG_EMBEDDING_MODEL.value}")

RAG_EMBEDDING_MODEL_AUTO_UPDATE = (
    not OFFLINE_MODE
    and os.environ.get("RAG_EMBEDDING_MODEL_AUTO_UPDATE", "True").lower() == "true"
)

RAG_EMBEDDING_MODEL_TRUST_REMOTE_CODE = (
    os.environ.get("RAG_EMBEDDING_MODEL_TRUST_REMOTE_CODE", "True").lower() == "true"
)

RAG_EMBEDDING_BATCH_SIZE = PersistentConfig(
    "RAG_EMBEDDING_BATCH_SIZE",
    "rag.embedding_batch_size",
    int(
        os.environ.get("RAG_EMBEDDING_BATCH_SIZE")
        or os.environ.get("RAG_EMBEDDING_OPENAI_BATCH_SIZE", "1")
    ),
)

RAG_EMBEDDING_QUERY_PREFIX = os.environ.get("RAG_EMBEDDING_QUERY_PREFIX", None)

RAG_EMBEDDING_CONTENT_PREFIX = os.environ.get("RAG_EMBEDDING_CONTENT_PREFIX", None)

RAG_EMBEDDING_PREFIX_FIELD_NAME = os.environ.get(
    "RAG_EMBEDDING_PREFIX_FIELD_NAME", None
)

RAG_RERANKING_ENGINE = PersistentConfig(
    "RAG_RERANKING_ENGINE",
    "rag.reranking_engine",
    os.environ.get("RAG_RERANKING_ENGINE", ""),
)

RAG_RERANKING_MODEL = PersistentConfig(
    "RAG_RERANKING_MODEL",
    "rag.reranking_model",
    os.environ.get("RAG_RERANKING_MODEL", ""),
)
if RAG_RERANKING_MODEL.value != "":
    log.info(f"Reranking model set: {RAG_RERANKING_MODEL.value}")


RAG_RERANKING_MODEL_AUTO_UPDATE = (
    not OFFLINE_MODE
    and os.environ.get("RAG_RERANKING_MODEL_AUTO_UPDATE", "True").lower() == "true"
)

RAG_RERANKING_MODEL_TRUST_REMOTE_CODE = (
    os.environ.get("RAG_RERANKING_MODEL_TRUST_REMOTE_CODE", "True").lower() == "true"
)

RAG_EXTERNAL_RERANKER_URL = PersistentConfig(
    "RAG_EXTERNAL_RERANKER_URL",
    "rag.external_reranker_url",
    os.environ.get("RAG_EXTERNAL_RERANKER_URL", ""),
)

RAG_EXTERNAL_RERANKER_API_KEY = PersistentConfig(
    "RAG_EXTERNAL_RERANKER_API_KEY",
    "rag.external_reranker_api_key",
    os.environ.get("RAG_EXTERNAL_RERANKER_API_KEY", ""),
)


RAG_TEXT_SPLITTER = PersistentConfig(
    "RAG_TEXT_SPLITTER",
    "rag.text_splitter",
    os.environ.get("RAG_TEXT_SPLITTER", ""),
)


TIKTOKEN_CACHE_DIR = os.environ.get("TIKTOKEN_CACHE_DIR", f"{CACHE_DIR}/tiktoken")
TIKTOKEN_ENCODING_NAME = PersistentConfig(
    "TIKTOKEN_ENCODING_NAME",
    "rag.tiktoken_encoding_name",
    os.environ.get("TIKTOKEN_ENCODING_NAME", "cl100k_base"),
)


CHUNK_SIZE = PersistentConfig(
    "CHUNK_SIZE", "rag.chunk_size", int(os.environ.get("CHUNK_SIZE", "1000"))
)
CHUNK_OVERLAP = PersistentConfig(
    "CHUNK_OVERLAP",
    "rag.chunk_overlap",
    int(os.environ.get("CHUNK_OVERLAP", "100")),
)

DEFAULT_RAG_TEMPLATE = """### Task:
Respond to the user query using the provided context, incorporating inline citations in the format [id] **only when the <source> tag includes an explicit id attribute** (e.g., <source id="1">).

### Guidelines:
- If you don't know the answer, clearly state that.
- If uncertain, ask the user for clarification.
- Respond in the same language as the user's query.
- If the context is unreadable or of poor quality, inform the user and provide the best possible answer.
- If the answer isn't present in the context but you possess the knowledge, explain this to the user and provide the answer using your own understanding.
- **Only include inline citations using [id] (e.g., [1], [2]) when the <source> tag includes an id attribute.**
- Do not cite if the <source> tag does not contain an id attribute.
- Do not use XML tags in your response.
- Ensure citations are concise and directly related to the information provided.

### Example of Citation:
If the user asks about a specific topic and the information is found in a source with a provided id attribute, the response should include the citation like in the following example:
* "According to the study, the proposed method increases efficiency by 20% [1]."

### Output:
Provide a clear and direct response to the user's query, including inline citations in the format [id] only when the <source> tag with id attribute is present in the context.

<context>
{{CONTEXT}}
</context>

<user_query>
{{QUERY}}
</user_query>
"""

RAG_TEMPLATE = PersistentConfig(
    "RAG_TEMPLATE",
    "rag.template",
    os.environ.get("RAG_TEMPLATE", DEFAULT_RAG_TEMPLATE),
)

RAG_OPENAI_API_BASE_URL = PersistentConfig(
    "RAG_OPENAI_API_BASE_URL",
    "rag.openai_api_base_url",
    os.getenv("RAG_OPENAI_API_BASE_URL", OPENAI_API_BASE_URL),
)
RAG_OPENAI_API_KEY = PersistentConfig(
    "RAG_OPENAI_API_KEY",
    "rag.openai_api_key",
    os.getenv("RAG_OPENAI_API_KEY", OPENAI_API_KEY),
)

RAG_AZURE_OPENAI_BASE_URL = PersistentConfig(
    "RAG_AZURE_OPENAI_BASE_URL",
    "rag.azure_openai.base_url",
    os.getenv("RAG_AZURE_OPENAI_BASE_URL", ""),
)
RAG_AZURE_OPENAI_API_KEY = PersistentConfig(
    "RAG_AZURE_OPENAI_API_KEY",
    "rag.azure_openai.api_key",
    os.getenv("RAG_AZURE_OPENAI_API_KEY", ""),
)
RAG_AZURE_OPENAI_API_VERSION = PersistentConfig(
    "RAG_AZURE_OPENAI_API_VERSION",
    "rag.azure_openai.api_version",
    os.getenv("RAG_AZURE_OPENAI_API_VERSION", ""),
)
<<<<<<< HEAD
=======



>>>>>>> caca4ec5
ENABLE_RAG_LOCAL_WEB_FETCH = (
    os.getenv("ENABLE_RAG_LOCAL_WEB_FETCH", "False").lower() == "true"
)

YOUTUBE_LOADER_LANGUAGE = PersistentConfig(
    "YOUTUBE_LOADER_LANGUAGE",
    "rag.youtube_loader_language",
    os.getenv("YOUTUBE_LOADER_LANGUAGE", "en").split(","),
)

YOUTUBE_LOADER_PROXY_URL = PersistentConfig(
    "YOUTUBE_LOADER_PROXY_URL",
    "rag.youtube_loader_proxy_url",
    os.getenv("YOUTUBE_LOADER_PROXY_URL", ""),
)


####################################
# Web Search (RAG)
####################################

ENABLE_WEB_SEARCH = PersistentConfig(
    "ENABLE_WEB_SEARCH",
    "rag.web.search.enable",
    os.getenv("ENABLE_WEB_SEARCH", "False").lower() == "true",
)

WEB_SEARCH_ENGINE = PersistentConfig(
    "WEB_SEARCH_ENGINE",
    "rag.web.search.engine",
    os.getenv("WEB_SEARCH_ENGINE", ""),
)

BYPASS_WEB_SEARCH_EMBEDDING_AND_RETRIEVAL = PersistentConfig(
    "BYPASS_WEB_SEARCH_EMBEDDING_AND_RETRIEVAL",
    "rag.web.search.bypass_embedding_and_retrieval",
    os.getenv("BYPASS_WEB_SEARCH_EMBEDDING_AND_RETRIEVAL", "False").lower() == "true",
)


BYPASS_WEB_SEARCH_WEB_LOADER = PersistentConfig(
    "BYPASS_WEB_SEARCH_WEB_LOADER",
    "rag.web.search.bypass_web_loader",
    os.getenv("BYPASS_WEB_SEARCH_WEB_LOADER", "False").lower() == "true",
)

WEB_SEARCH_RESULT_COUNT = PersistentConfig(
    "WEB_SEARCH_RESULT_COUNT",
    "rag.web.search.result_count",
    int(os.getenv("WEB_SEARCH_RESULT_COUNT", "3")),
)


# You can provide a list of your own websites to filter after performing a web search.
# This ensures the highest level of safety and reliability of the information sources.
WEB_SEARCH_DOMAIN_FILTER_LIST = PersistentConfig(
    "WEB_SEARCH_DOMAIN_FILTER_LIST",
    "rag.web.search.domain.filter_list",
    [
        # "wikipedia.com",
        # "wikimedia.org",
        # "wikidata.org",
    ],
)

WEB_SEARCH_CONCURRENT_REQUESTS = PersistentConfig(
    "WEB_SEARCH_CONCURRENT_REQUESTS",
    "rag.web.search.concurrent_requests",
    int(os.getenv("WEB_SEARCH_CONCURRENT_REQUESTS", "10")),
)


WEB_LOADER_ENGINE = PersistentConfig(
    "WEB_LOADER_ENGINE",
    "rag.web.loader.engine",
    os.environ.get("WEB_LOADER_ENGINE", ""),
)

ENABLE_WEB_LOADER_SSL_VERIFICATION = PersistentConfig(
    "ENABLE_WEB_LOADER_SSL_VERIFICATION",
    "rag.web.loader.ssl_verification",
    os.environ.get("ENABLE_WEB_LOADER_SSL_VERIFICATION", "True").lower() == "true",
)

WEB_SEARCH_TRUST_ENV = PersistentConfig(
    "WEB_SEARCH_TRUST_ENV",
    "rag.web.search.trust_env",
    os.getenv("WEB_SEARCH_TRUST_ENV", "False").lower() == "true",
)


SEARXNG_QUERY_URL = PersistentConfig(
    "SEARXNG_QUERY_URL",
    "rag.web.search.searxng_query_url",
    os.getenv("SEARXNG_QUERY_URL", ""),
)

YACY_QUERY_URL = PersistentConfig(
    "YACY_QUERY_URL",
    "rag.web.search.yacy_query_url",
    os.getenv("YACY_QUERY_URL", ""),
)

YACY_USERNAME = PersistentConfig(
    "YACY_USERNAME",
    "rag.web.search.yacy_username",
    os.getenv("YACY_USERNAME", ""),
)

YACY_PASSWORD = PersistentConfig(
    "YACY_PASSWORD",
    "rag.web.search.yacy_password",
    os.getenv("YACY_PASSWORD", ""),
)

GOOGLE_PSE_API_KEY = PersistentConfig(
    "GOOGLE_PSE_API_KEY",
    "rag.web.search.google_pse_api_key",
    os.getenv("GOOGLE_PSE_API_KEY", ""),
)

GOOGLE_PSE_ENGINE_ID = PersistentConfig(
    "GOOGLE_PSE_ENGINE_ID",
    "rag.web.search.google_pse_engine_id",
    os.getenv("GOOGLE_PSE_ENGINE_ID", ""),
)

BRAVE_SEARCH_API_KEY = PersistentConfig(
    "BRAVE_SEARCH_API_KEY",
    "rag.web.search.brave_search_api_key",
    os.getenv("BRAVE_SEARCH_API_KEY", ""),
)

KAGI_SEARCH_API_KEY = PersistentConfig(
    "KAGI_SEARCH_API_KEY",
    "rag.web.search.kagi_search_api_key",
    os.getenv("KAGI_SEARCH_API_KEY", ""),
)

MOJEEK_SEARCH_API_KEY = PersistentConfig(
    "MOJEEK_SEARCH_API_KEY",
    "rag.web.search.mojeek_search_api_key",
    os.getenv("MOJEEK_SEARCH_API_KEY", ""),
)

BOCHA_SEARCH_API_KEY = PersistentConfig(
    "BOCHA_SEARCH_API_KEY",
    "rag.web.search.bocha_search_api_key",
    os.getenv("BOCHA_SEARCH_API_KEY", ""),
)

SERPSTACK_API_KEY = PersistentConfig(
    "SERPSTACK_API_KEY",
    "rag.web.search.serpstack_api_key",
    os.getenv("SERPSTACK_API_KEY", ""),
)

SERPSTACK_HTTPS = PersistentConfig(
    "SERPSTACK_HTTPS",
    "rag.web.search.serpstack_https",
    os.getenv("SERPSTACK_HTTPS", "True").lower() == "true",
)

SERPER_API_KEY = PersistentConfig(
    "SERPER_API_KEY",
    "rag.web.search.serper_api_key",
    os.getenv("SERPER_API_KEY", ""),
)

SERPLY_API_KEY = PersistentConfig(
    "SERPLY_API_KEY",
    "rag.web.search.serply_api_key",
    os.getenv("SERPLY_API_KEY", ""),
)

JINA_API_KEY = PersistentConfig(
    "JINA_API_KEY",
    "rag.web.search.jina_api_key",
    os.getenv("JINA_API_KEY", ""),
)

SEARCHAPI_API_KEY = PersistentConfig(
    "SEARCHAPI_API_KEY",
    "rag.web.search.searchapi_api_key",
    os.getenv("SEARCHAPI_API_KEY", ""),
)

SEARCHAPI_ENGINE = PersistentConfig(
    "SEARCHAPI_ENGINE",
    "rag.web.search.searchapi_engine",
    os.getenv("SEARCHAPI_ENGINE", ""),
)

SERPAPI_API_KEY = PersistentConfig(
    "SERPAPI_API_KEY",
    "rag.web.search.serpapi_api_key",
    os.getenv("SERPAPI_API_KEY", ""),
)

SERPAPI_ENGINE = PersistentConfig(
    "SERPAPI_ENGINE",
    "rag.web.search.serpapi_engine",
    os.getenv("SERPAPI_ENGINE", ""),
)

BING_SEARCH_V7_ENDPOINT = PersistentConfig(
    "BING_SEARCH_V7_ENDPOINT",
    "rag.web.search.bing_search_v7_endpoint",
    os.environ.get(
        "BING_SEARCH_V7_ENDPOINT", "https://api.bing.microsoft.com/v7.0/search"
    ),
)

BING_SEARCH_V7_SUBSCRIPTION_KEY = PersistentConfig(
    "BING_SEARCH_V7_SUBSCRIPTION_KEY",
    "rag.web.search.bing_search_v7_subscription_key",
    os.environ.get("BING_SEARCH_V7_SUBSCRIPTION_KEY", ""),
)

EXA_API_KEY = PersistentConfig(
    "EXA_API_KEY",
    "rag.web.search.exa_api_key",
    os.getenv("EXA_API_KEY", ""),
)

PERPLEXITY_API_KEY = PersistentConfig(
    "PERPLEXITY_API_KEY",
    "rag.web.search.perplexity_api_key",
    os.getenv("PERPLEXITY_API_KEY", ""),
)

PERPLEXITY_MODEL = PersistentConfig(
    "PERPLEXITY_MODEL",
    "rag.web.search.perplexity_model",
    os.getenv("PERPLEXITY_MODEL", "sonar"),
)

PERPLEXITY_SEARCH_CONTEXT_USAGE = PersistentConfig(
    "PERPLEXITY_SEARCH_CONTEXT_USAGE",
    "rag.web.search.perplexity_search_context_usage",
    os.getenv("PERPLEXITY_SEARCH_CONTEXT_USAGE", "medium"),
)

SOUGOU_API_SID = PersistentConfig(
    "SOUGOU_API_SID",
    "rag.web.search.sougou_api_sid",
    os.getenv("SOUGOU_API_SID", ""),
)

SOUGOU_API_SK = PersistentConfig(
    "SOUGOU_API_SK",
    "rag.web.search.sougou_api_sk",
    os.getenv("SOUGOU_API_SK", ""),
)

TAVILY_API_KEY = PersistentConfig(
    "TAVILY_API_KEY",
    "rag.web.search.tavily_api_key",
    os.getenv("TAVILY_API_KEY", ""),
)

TAVILY_EXTRACT_DEPTH = PersistentConfig(
    "TAVILY_EXTRACT_DEPTH",
    "rag.web.search.tavily_extract_depth",
    os.getenv("TAVILY_EXTRACT_DEPTH", "basic"),
)

PLAYWRIGHT_WS_URL = PersistentConfig(
    "PLAYWRIGHT_WS_URL",
    "rag.web.loader.playwright_ws_url",
    os.environ.get("PLAYWRIGHT_WS_URL", ""),
)

PLAYWRIGHT_TIMEOUT = PersistentConfig(
    "PLAYWRIGHT_TIMEOUT",
    "rag.web.loader.playwright_timeout",
    int(os.environ.get("PLAYWRIGHT_TIMEOUT", "10000")),
)

FIRECRAWL_API_KEY = PersistentConfig(
    "FIRECRAWL_API_KEY",
    "rag.web.loader.firecrawl_api_key",
    os.environ.get("FIRECRAWL_API_KEY", ""),
)

FIRECRAWL_API_BASE_URL = PersistentConfig(
    "FIRECRAWL_API_BASE_URL",
    "rag.web.loader.firecrawl_api_url",
    os.environ.get("FIRECRAWL_API_BASE_URL", "https://api.firecrawl.dev"),
)

EXTERNAL_WEB_SEARCH_URL = PersistentConfig(
    "EXTERNAL_WEB_SEARCH_URL",
    "rag.web.search.external_web_search_url",
    os.environ.get("EXTERNAL_WEB_SEARCH_URL", ""),
)

EXTERNAL_WEB_SEARCH_API_KEY = PersistentConfig(
    "EXTERNAL_WEB_SEARCH_API_KEY",
    "rag.web.search.external_web_search_api_key",
    os.environ.get("EXTERNAL_WEB_SEARCH_API_KEY", ""),
)

EXTERNAL_WEB_LOADER_URL = PersistentConfig(
    "EXTERNAL_WEB_LOADER_URL",
    "rag.web.loader.external_web_loader_url",
    os.environ.get("EXTERNAL_WEB_LOADER_URL", ""),
)

EXTERNAL_WEB_LOADER_API_KEY = PersistentConfig(
    "EXTERNAL_WEB_LOADER_API_KEY",
    "rag.web.loader.external_web_loader_api_key",
    os.environ.get("EXTERNAL_WEB_LOADER_API_KEY", ""),
)

####################################
# Images
####################################

IMAGE_GENERATION_ENGINE = PersistentConfig(
    "IMAGE_GENERATION_ENGINE",
    "image_generation.engine",
    os.getenv("IMAGE_GENERATION_ENGINE", "openai"),
)

ENABLE_IMAGE_GENERATION = PersistentConfig(
    "ENABLE_IMAGE_GENERATION",
    "image_generation.enable",
    os.environ.get("ENABLE_IMAGE_GENERATION", "").lower() == "true",
)

ENABLE_IMAGE_PROMPT_GENERATION = PersistentConfig(
    "ENABLE_IMAGE_PROMPT_GENERATION",
    "image_generation.prompt.enable",
    os.environ.get("ENABLE_IMAGE_PROMPT_GENERATION", "true").lower() == "true",
)

AUTOMATIC1111_BASE_URL = PersistentConfig(
    "AUTOMATIC1111_BASE_URL",
    "image_generation.automatic1111.base_url",
    os.getenv("AUTOMATIC1111_BASE_URL", ""),
)
AUTOMATIC1111_API_AUTH = PersistentConfig(
    "AUTOMATIC1111_API_AUTH",
    "image_generation.automatic1111.api_auth",
    os.getenv("AUTOMATIC1111_API_AUTH", ""),
)

AUTOMATIC1111_CFG_SCALE = PersistentConfig(
    "AUTOMATIC1111_CFG_SCALE",
    "image_generation.automatic1111.cfg_scale",
    (
        float(os.environ.get("AUTOMATIC1111_CFG_SCALE"))
        if os.environ.get("AUTOMATIC1111_CFG_SCALE")
        else None
    ),
)


AUTOMATIC1111_SAMPLER = PersistentConfig(
    "AUTOMATIC1111_SAMPLER",
    "image_generation.automatic1111.sampler",
    (
        os.environ.get("AUTOMATIC1111_SAMPLER")
        if os.environ.get("AUTOMATIC1111_SAMPLER")
        else None
    ),
)

AUTOMATIC1111_SCHEDULER = PersistentConfig(
    "AUTOMATIC1111_SCHEDULER",
    "image_generation.automatic1111.scheduler",
    (
        os.environ.get("AUTOMATIC1111_SCHEDULER")
        if os.environ.get("AUTOMATIC1111_SCHEDULER")
        else None
    ),
)

COMFYUI_BASE_URL = PersistentConfig(
    "COMFYUI_BASE_URL",
    "image_generation.comfyui.base_url",
    os.getenv("COMFYUI_BASE_URL", ""),
)

COMFYUI_API_KEY = PersistentConfig(
    "COMFYUI_API_KEY",
    "image_generation.comfyui.api_key",
    os.getenv("COMFYUI_API_KEY", ""),
)

COMFYUI_DEFAULT_WORKFLOW = """
{
  "3": {
    "inputs": {
      "seed": 0,
      "steps": 20,
      "cfg": 8,
      "sampler_name": "euler",
      "scheduler": "normal",
      "denoise": 1,
      "model": [
        "4",
        0
      ],
      "positive": [
        "6",
        0
      ],
      "negative": [
        "7",
        0
      ],
      "latent_image": [
        "5",
        0
      ]
    },
    "class_type": "KSampler",
    "_meta": {
      "title": "KSampler"
    }
  },
  "4": {
    "inputs": {
      "ckpt_name": "model.safetensors"
    },
    "class_type": "CheckpointLoaderSimple",
    "_meta": {
      "title": "Load Checkpoint"
    }
  },
  "5": {
    "inputs": {
      "width": 512,
      "height": 512,
      "batch_size": 1
    },
    "class_type": "EmptyLatentImage",
    "_meta": {
      "title": "Empty Latent Image"
    }
  },
  "6": {
    "inputs": {
      "text": "Prompt",
      "clip": [
        "4",
        1
      ]
    },
    "class_type": "CLIPTextEncode",
    "_meta": {
      "title": "CLIP Text Encode (Prompt)"
    }
  },
  "7": {
    "inputs": {
      "text": "",
      "clip": [
        "4",
        1
      ]
    },
    "class_type": "CLIPTextEncode",
    "_meta": {
      "title": "CLIP Text Encode (Prompt)"
    }
  },
  "8": {
    "inputs": {
      "samples": [
        "3",
        0
      ],
      "vae": [
        "4",
        2
      ]
    },
    "class_type": "VAEDecode",
    "_meta": {
      "title": "VAE Decode"
    }
  },
  "9": {
    "inputs": {
      "filename_prefix": "ComfyUI",
      "images": [
        "8",
        0
      ]
    },
    "class_type": "SaveImage",
    "_meta": {
      "title": "Save Image"
    }
  }
}
"""


COMFYUI_WORKFLOW = PersistentConfig(
    "COMFYUI_WORKFLOW",
    "image_generation.comfyui.workflow",
    os.getenv("COMFYUI_WORKFLOW", COMFYUI_DEFAULT_WORKFLOW),
)

COMFYUI_WORKFLOW_NODES = PersistentConfig(
    "COMFYUI_WORKFLOW",
    "image_generation.comfyui.nodes",
    [],
)

IMAGES_OPENAI_API_BASE_URL = PersistentConfig(
    "IMAGES_OPENAI_API_BASE_URL",
    "image_generation.openai.api_base_url",
    os.getenv("IMAGES_OPENAI_API_BASE_URL", OPENAI_API_BASE_URL),
)
IMAGES_OPENAI_API_KEY = PersistentConfig(
    "IMAGES_OPENAI_API_KEY",
    "image_generation.openai.api_key",
    os.getenv("IMAGES_OPENAI_API_KEY", OPENAI_API_KEY),
)

IMAGES_GEMINI_API_BASE_URL = PersistentConfig(
    "IMAGES_GEMINI_API_BASE_URL",
    "image_generation.gemini.api_base_url",
    os.getenv("IMAGES_GEMINI_API_BASE_URL", GEMINI_API_BASE_URL),
)
IMAGES_GEMINI_API_KEY = PersistentConfig(
    "IMAGES_GEMINI_API_KEY",
    "image_generation.gemini.api_key",
    os.getenv("IMAGES_GEMINI_API_KEY", GEMINI_API_KEY),
)

IMAGE_SIZE = PersistentConfig(
    "IMAGE_SIZE", "image_generation.size", os.getenv("IMAGE_SIZE", "512x512")
)

IMAGE_STEPS = PersistentConfig(
    "IMAGE_STEPS", "image_generation.steps", int(os.getenv("IMAGE_STEPS", 50))
)

IMAGE_GENERATION_MODEL = PersistentConfig(
    "IMAGE_GENERATION_MODEL",
    "image_generation.model",
    os.getenv("IMAGE_GENERATION_MODEL", ""),
)

####################################
# Audio
####################################

# Transcription
WHISPER_MODEL = PersistentConfig(
    "WHISPER_MODEL",
    "audio.stt.whisper_model",
    os.getenv("WHISPER_MODEL", "base"),
)

WHISPER_MODEL_DIR = os.getenv("WHISPER_MODEL_DIR", f"{CACHE_DIR}/whisper/models")
WHISPER_MODEL_AUTO_UPDATE = (
    not OFFLINE_MODE
    and os.environ.get("WHISPER_MODEL_AUTO_UPDATE", "").lower() == "true"
)

WHISPER_VAD_FILTER = PersistentConfig(
    "WHISPER_VAD_FILTER",
    "audio.stt.whisper_vad_filter",
    os.getenv("WHISPER_VAD_FILTER", "False").lower() == "true",
)

WHISPER_LANGUAGE = os.getenv("WHISPER_LANGUAGE", "").lower() or None

# Add Deepgram configuration
DEEPGRAM_API_KEY = PersistentConfig(
    "DEEPGRAM_API_KEY",
    "audio.stt.deepgram.api_key",
    os.getenv("DEEPGRAM_API_KEY", ""),
)


AUDIO_STT_OPENAI_API_BASE_URL = PersistentConfig(
    "AUDIO_STT_OPENAI_API_BASE_URL",
    "audio.stt.openai.api_base_url",
    os.getenv("AUDIO_STT_OPENAI_API_BASE_URL", OPENAI_API_BASE_URL),
)

AUDIO_STT_OPENAI_API_KEY = PersistentConfig(
    "AUDIO_STT_OPENAI_API_KEY",
    "audio.stt.openai.api_key",
    os.getenv("AUDIO_STT_OPENAI_API_KEY", OPENAI_API_KEY),
)

AUDIO_STT_ENGINE = PersistentConfig(
    "AUDIO_STT_ENGINE",
    "audio.stt.engine",
    os.getenv("AUDIO_STT_ENGINE", ""),
)

AUDIO_STT_MODEL = PersistentConfig(
    "AUDIO_STT_MODEL",
    "audio.stt.model",
    os.getenv("AUDIO_STT_MODEL", ""),
)

AUDIO_STT_SUPPORTED_CONTENT_TYPES = PersistentConfig(
    "AUDIO_STT_SUPPORTED_CONTENT_TYPES",
    "audio.stt.supported_content_types",
    [
        content_type.strip()
        for content_type in os.environ.get(
            "AUDIO_STT_SUPPORTED_CONTENT_TYPES", ""
        ).split(",")
        if content_type.strip()
    ],
)

AUDIO_STT_AZURE_API_KEY = PersistentConfig(
    "AUDIO_STT_AZURE_API_KEY",
    "audio.stt.azure.api_key",
    os.getenv("AUDIO_STT_AZURE_API_KEY", ""),
)

AUDIO_STT_AZURE_REGION = PersistentConfig(
    "AUDIO_STT_AZURE_REGION",
    "audio.stt.azure.region",
    os.getenv("AUDIO_STT_AZURE_REGION", ""),
)

AUDIO_STT_AZURE_LOCALES = PersistentConfig(
    "AUDIO_STT_AZURE_LOCALES",
    "audio.stt.azure.locales",
    os.getenv("AUDIO_STT_AZURE_LOCALES", ""),
)

AUDIO_STT_AZURE_BASE_URL = PersistentConfig(
    "AUDIO_STT_AZURE_BASE_URL",
    "audio.stt.azure.base_url",
    os.getenv("AUDIO_STT_AZURE_BASE_URL", ""),
)

AUDIO_STT_AZURE_MAX_SPEAKERS = PersistentConfig(
    "AUDIO_STT_AZURE_MAX_SPEAKERS",
    "audio.stt.azure.max_speakers",
    os.getenv("AUDIO_STT_AZURE_MAX_SPEAKERS", ""),
)

AUDIO_TTS_OPENAI_API_BASE_URL = PersistentConfig(
    "AUDIO_TTS_OPENAI_API_BASE_URL",
    "audio.tts.openai.api_base_url",
    os.getenv("AUDIO_TTS_OPENAI_API_BASE_URL", OPENAI_API_BASE_URL),
)
AUDIO_TTS_OPENAI_API_KEY = PersistentConfig(
    "AUDIO_TTS_OPENAI_API_KEY",
    "audio.tts.openai.api_key",
    os.getenv("AUDIO_TTS_OPENAI_API_KEY", OPENAI_API_KEY),
)

AUDIO_TTS_API_KEY = PersistentConfig(
    "AUDIO_TTS_API_KEY",
    "audio.tts.api_key",
    os.getenv("AUDIO_TTS_API_KEY", ""),
)

AUDIO_TTS_ENGINE = PersistentConfig(
    "AUDIO_TTS_ENGINE",
    "audio.tts.engine",
    os.getenv("AUDIO_TTS_ENGINE", ""),
)


AUDIO_TTS_MODEL = PersistentConfig(
    "AUDIO_TTS_MODEL",
    "audio.tts.model",
    os.getenv("AUDIO_TTS_MODEL", "tts-1"),  # OpenAI default model
)

AUDIO_TTS_VOICE = PersistentConfig(
    "AUDIO_TTS_VOICE",
    "audio.tts.voice",
    os.getenv("AUDIO_TTS_VOICE", "alloy"),  # OpenAI default voice
)

AUDIO_TTS_SPLIT_ON = PersistentConfig(
    "AUDIO_TTS_SPLIT_ON",
    "audio.tts.split_on",
    os.getenv("AUDIO_TTS_SPLIT_ON", "punctuation"),
)

AUDIO_TTS_AZURE_SPEECH_REGION = PersistentConfig(
    "AUDIO_TTS_AZURE_SPEECH_REGION",
    "audio.tts.azure.speech_region",
    os.getenv("AUDIO_TTS_AZURE_SPEECH_REGION", ""),
)

AUDIO_TTS_AZURE_SPEECH_BASE_URL = PersistentConfig(
    "AUDIO_TTS_AZURE_SPEECH_BASE_URL",
    "audio.tts.azure.speech_base_url",
    os.getenv("AUDIO_TTS_AZURE_SPEECH_BASE_URL", ""),
)

AUDIO_TTS_AZURE_SPEECH_OUTPUT_FORMAT = PersistentConfig(
    "AUDIO_TTS_AZURE_SPEECH_OUTPUT_FORMAT",
    "audio.tts.azure.speech_output_format",
    os.getenv(
        "AUDIO_TTS_AZURE_SPEECH_OUTPUT_FORMAT", "audio-24khz-160kbitrate-mono-mp3"
    ),
)


####################################
# LDAP
####################################

ENABLE_LDAP = PersistentConfig(
    "ENABLE_LDAP",
    "ldap.enable",
    os.environ.get("ENABLE_LDAP", "false").lower() == "true",
)

LDAP_SERVER_LABEL = PersistentConfig(
    "LDAP_SERVER_LABEL",
    "ldap.server.label",
    os.environ.get("LDAP_SERVER_LABEL", "LDAP Server"),
)

LDAP_SERVER_HOST = PersistentConfig(
    "LDAP_SERVER_HOST",
    "ldap.server.host",
    os.environ.get("LDAP_SERVER_HOST", "localhost"),
)

LDAP_SERVER_PORT = PersistentConfig(
    "LDAP_SERVER_PORT",
    "ldap.server.port",
    int(os.environ.get("LDAP_SERVER_PORT", "389")),
)

LDAP_ATTRIBUTE_FOR_MAIL = PersistentConfig(
    "LDAP_ATTRIBUTE_FOR_MAIL",
    "ldap.server.attribute_for_mail",
    os.environ.get("LDAP_ATTRIBUTE_FOR_MAIL", "mail"),
)

LDAP_ATTRIBUTE_FOR_USERNAME = PersistentConfig(
    "LDAP_ATTRIBUTE_FOR_USERNAME",
    "ldap.server.attribute_for_username",
    os.environ.get("LDAP_ATTRIBUTE_FOR_USERNAME", "uid"),
)

LDAP_APP_DN = PersistentConfig(
    "LDAP_APP_DN", "ldap.server.app_dn", os.environ.get("LDAP_APP_DN", "")
)

LDAP_APP_PASSWORD = PersistentConfig(
    "LDAP_APP_PASSWORD",
    "ldap.server.app_password",
    os.environ.get("LDAP_APP_PASSWORD", ""),
)

LDAP_SEARCH_BASE = PersistentConfig(
    "LDAP_SEARCH_BASE", "ldap.server.users_dn", os.environ.get("LDAP_SEARCH_BASE", "")
)

LDAP_SEARCH_FILTERS = PersistentConfig(
    "LDAP_SEARCH_FILTER",
    "ldap.server.search_filter",
    os.environ.get("LDAP_SEARCH_FILTER", os.environ.get("LDAP_SEARCH_FILTERS", "")),
)

LDAP_USE_TLS = PersistentConfig(
    "LDAP_USE_TLS",
    "ldap.server.use_tls",
    os.environ.get("LDAP_USE_TLS", "True").lower() == "true",
)

LDAP_CA_CERT_FILE = PersistentConfig(
    "LDAP_CA_CERT_FILE",
    "ldap.server.ca_cert_file",
    os.environ.get("LDAP_CA_CERT_FILE", ""),
)

LDAP_VALIDATE_CERT = PersistentConfig(
    "LDAP_VALIDATE_CERT",
    "ldap.server.validate_cert",
    os.environ.get("LDAP_VALIDATE_CERT", "True").lower() == "true",
)

LDAP_CIPHERS = PersistentConfig(
    "LDAP_CIPHERS", "ldap.server.ciphers", os.environ.get("LDAP_CIPHERS", "ALL")
)

# For LDAP Group Management
ENABLE_LDAP_GROUP_MANAGEMENT = PersistentConfig(
    "ENABLE_LDAP_GROUP_MANAGEMENT",
    "ldap.group.enable_management",
    os.environ.get("ENABLE_LDAP_GROUP_MANAGEMENT", "False").lower() == "true",
)

ENABLE_LDAP_GROUP_CREATION = PersistentConfig(
    "ENABLE_LDAP_GROUP_CREATION",
    "ldap.group.enable_creation",
    os.environ.get("ENABLE_LDAP_GROUP_CREATION", "False").lower() == "true",
)

LDAP_ATTRIBUTE_FOR_GROUPS = PersistentConfig(
    "LDAP_ATTRIBUTE_FOR_GROUPS",
    "ldap.server.attribute_for_groups",
    os.environ.get("LDAP_ATTRIBUTE_FOR_GROUPS", "memberOf"),
)<|MERGE_RESOLUTION|>--- conflicted
+++ resolved
@@ -875,12 +875,7 @@
 )
 
 ####################################
-<<<<<<< HEAD
-=======
-# OLLAMA_BASE_URL
-####################################
-####################################
->>>>>>> caca4ec5
+
 # OPENAI_API
 ####################################
 
@@ -2467,12 +2462,7 @@
     "rag.azure_openai.api_version",
     os.getenv("RAG_AZURE_OPENAI_API_VERSION", ""),
 )
-<<<<<<< HEAD
-=======
-
-
-
->>>>>>> caca4ec5
+
 ENABLE_RAG_LOCAL_WEB_FETCH = (
     os.getenv("ENABLE_RAG_LOCAL_WEB_FETCH", "False").lower() == "true"
 )
