import time
import logging
import sys
import os
import base64

import asyncio
from aiocache import cached
from typing import Any, Optional
import random
import json
import html
import inspect
import re
import ast

from uuid import uuid4
from concurrent.futures import ThreadPoolExecutor


from fastapi import Request, HTTPException
from starlette.responses import Response, StreamingResponse, JSONResponse


from open_webui.models.chats import Chats
from open_webui.models.folders import Folders
from open_webui.models.users import Users
from open_webui.socket.main import (
    get_event_call,
    get_event_emitter,
    get_active_status_by_user_id,
)
from open_webui.routers.tasks import (
    generate_queries,
    generate_title,
    generate_follow_ups,
    generate_image_prompt,
    generate_chat_tags,
)
from open_webui.routers.retrieval import process_web_search, SearchForm
from open_webui.routers.images import (
    load_b64_image_data,
    image_generations,
    GenerateImageForm,
    upload_image,
)
from open_webui.routers.pipelines import (
    process_pipeline_inlet_filter,
    process_pipeline_outlet_filter,
)
from open_webui.routers.memories import query_memory, QueryMemoryForm

from open_webui.utils.webhook import post_webhook


from open_webui.models.users import UserModel
from open_webui.models.functions import Functions
from open_webui.models.models import Models

from open_webui.retrieval.utils import get_sources_from_items


from open_webui.utils.chat import generate_chat_completion
from open_webui.utils.task import (
    get_task_model_id,
    rag_template,
    tools_function_calling_generation_template,
)
from open_webui.utils.misc import (
    deep_update,
    get_message_list,
    add_or_update_system_message,
    add_or_update_user_message,
    get_last_user_message,
    get_last_assistant_message,
    prepend_to_first_user_message_content,
    convert_logit_bias_input_to_json,
)
from open_webui.utils.tools import get_tools
from open_webui.utils.plugin import load_function_module_by_id
from open_webui.utils.filter import (
    get_sorted_filter_ids,
    process_filter_functions,
)
from open_webui.utils.code_interpreter import execute_code_jupyter
from open_webui.utils.payload import apply_model_system_prompt_to_body

from open_webui.tasks import create_task

from open_webui.config import (
    CACHE_DIR,
    DEFAULT_TOOLS_FUNCTION_CALLING_PROMPT_TEMPLATE,
    DEFAULT_CODE_INTERPRETER_PROMPT,
)
from open_webui.env import (
    SRC_LOG_LEVELS,
    GLOBAL_LOG_LEVEL,
    CHAT_RESPONSE_STREAM_DELTA_CHUNK_SIZE,
    BYPASS_MODEL_ACCESS_CONTROL,
    ENABLE_REALTIME_CHAT_SAVE,
)
from open_webui.constants import TASKS


logging.basicConfig(stream=sys.stdout, level=GLOBAL_LOG_LEVEL)
log = logging.getLogger(__name__)
log.setLevel(SRC_LOG_LEVELS["MAIN"])


async def chat_completion_tools_handler(
    request: Request, body: dict, extra_params: dict, user: UserModel, models, tools
) -> tuple[dict, dict]:
    async def get_content_from_response(response) -> Optional[str]:
        content = None
        if hasattr(response, "body_iterator"):
            async for chunk in response.body_iterator:
                data = json.loads(chunk.decode("utf-8"))
                content = data["choices"][0]["message"]["content"]

            # Cleanup any remaining background tasks if necessary
            if response.background is not None:
                await response.background()
        else:
            content = response["choices"][0]["message"]["content"]
        return content

    def get_tools_function_calling_payload(messages, task_model_id, content):
        user_message = get_last_user_message(messages)
        history = "\n".join(
            f"{message['role'].upper()}: \"\"\"{message['content']}\"\"\""
            for message in messages[::-1][:4]
        )

        prompt = f"History:\n{history}\nQuery: {user_message}"

        return {
            "model": task_model_id,
            "messages": [
                {"role": "system", "content": content},
                {"role": "user", "content": f"Query: {prompt}"},
            ],
            "stream": False,
            "metadata": {"task": str(TASKS.FUNCTION_CALLING)},
        }

    event_caller = extra_params["__event_call__"]
    metadata = extra_params["__metadata__"]

    task_model_id = get_task_model_id(
        body["model"],
        request.app.state.config.TASK_MODEL,
        request.app.state.config.TASK_MODEL_EXTERNAL,
        models,
    )

    skip_files = False
    sources = []

    specs = [tool["spec"] for tool in tools.values()]
    tools_specs = json.dumps(specs)

    if request.app.state.config.TOOLS_FUNCTION_CALLING_PROMPT_TEMPLATE != "":
        template = request.app.state.config.TOOLS_FUNCTION_CALLING_PROMPT_TEMPLATE
    else:
        template = DEFAULT_TOOLS_FUNCTION_CALLING_PROMPT_TEMPLATE

    tools_function_calling_prompt = tools_function_calling_generation_template(
        template, tools_specs
    )
    payload = get_tools_function_calling_payload(
        body["messages"], task_model_id, tools_function_calling_prompt
    )

    try:
        response = await generate_chat_completion(request, form_data=payload, user=user)
        log.debug(f"{response=}")
        content = await get_content_from_response(response)
        log.debug(f"{content=}")

        if not content:
            return body, {}

        try:
            content = content[content.find("{") : content.rfind("}") + 1]
            if not content:
                raise Exception("No JSON object found in the response")

            result = json.loads(content)

            async def tool_call_handler(tool_call):
                nonlocal skip_files

                log.debug(f"{tool_call=}")

                tool_function_name = tool_call.get("name", None)
                if tool_function_name not in tools:
                    return body, {}

                tool_function_params = tool_call.get("parameters", {})

                try:
                    tool = tools[tool_function_name]

                    spec = tool.get("spec", {})
                    allowed_params = (
                        spec.get("parameters", {}).get("properties", {}).keys()
                    )
                    tool_function_params = {
                        k: v
                        for k, v in tool_function_params.items()
                        if k in allowed_params
                    }

                    if tool.get("direct", False):
                        tool_result = await event_caller(
                            {
                                "type": "execute:tool",
                                "data": {
                                    "id": str(uuid4()),
                                    "name": tool_function_name,
                                    "params": tool_function_params,
                                    "server": tool.get("server", {}),
                                    "session_id": metadata.get("session_id", None),
                                },
                            }
                        )
                    else:
                        tool_function = tool["callable"]
                        tool_result = await tool_function(**tool_function_params)

                except Exception as e:
                    tool_result = str(e)

                tool_result_files = []
                if isinstance(tool_result, list):
                    for item in tool_result:
                        # check if string
                        if isinstance(item, str) and item.startswith("data:"):
                            tool_result_files.append(item)
                            tool_result.remove(item)

                if isinstance(tool_result, dict) or isinstance(tool_result, list):
                    tool_result = json.dumps(tool_result, indent=2)

                if isinstance(tool_result, str):
                    tool = tools[tool_function_name]
                    tool_id = tool.get("tool_id", "")

                    tool_name = (
                        f"{tool_id}/{tool_function_name}"
                        if tool_id
                        else f"{tool_function_name}"
                    )

                    # Citation is enabled for this tool
                    sources.append(
                        {
                            "source": {
                                "name": (f"TOOL:{tool_name}"),
                            },
                            "document": [tool_result],
                            "metadata": [
                                {
                                    "source": (f"TOOL:{tool_name}"),
                                    "parameters": tool_function_params,
                                }
                            ],
                            "tool_result": True,
                        }
                    )
                    # Citation is not enabled for this tool
                    body["messages"] = add_or_update_user_message(
                        f"\nTool `{tool_name}` Output: {tool_result}",
                        body["messages"],
                    )

                    if (
                        tools[tool_function_name]
                        .get("metadata", {})
                        .get("file_handler", False)
                    ):
                        skip_files = True

            # check if "tool_calls" in result
            if result.get("tool_calls"):
                for tool_call in result.get("tool_calls"):
                    await tool_call_handler(tool_call)
            else:
                await tool_call_handler(result)

        except Exception as e:
            log.debug(f"Error: {e}")
            content = None
    except Exception as e:
        log.debug(f"Error: {e}")
        content = None

    log.debug(f"tool_contexts: {sources}")

    if skip_files and "files" in body.get("metadata", {}):
        del body["metadata"]["files"]

    return body, {"sources": sources}


async def chat_memory_handler(
    request: Request, form_data: dict, extra_params: dict, user
):
    try:
        results = await query_memory(
            request,
            QueryMemoryForm(
                **{
                    "content": get_last_user_message(form_data["messages"]) or "",
                    "k": 3,
                }
            ),
            user,
        )
    except Exception as e:
        log.debug(e)
        results = None

    user_context = ""
    if results and hasattr(results, "documents"):
        if results.documents and len(results.documents) > 0:
            for doc_idx, doc in enumerate(results.documents[0]):
                created_at_date = "Unknown Date"

                if results.metadatas[0][doc_idx].get("created_at"):
                    created_at_timestamp = results.metadatas[0][doc_idx]["created_at"]
                    created_at_date = time.strftime(
                        "%Y-%m-%d", time.localtime(created_at_timestamp)
                    )

                user_context += f"{doc_idx + 1}. [{created_at_date}] {doc}\n"

    form_data["messages"] = add_or_update_system_message(
        f"User Context:\n{user_context}\n", form_data["messages"], append=True
    )

    return form_data


async def chat_web_search_handler(
    request: Request, form_data: dict, extra_params: dict, user
):
    event_emitter = extra_params["__event_emitter__"]
    await event_emitter(
        {
            "type": "status",
            "data": {
                "action": "web_search",
                "description": "Generating search query",
                "done": False,
            },
        }
    )

    messages = form_data["messages"]
    user_message = get_last_user_message(messages)

    queries = []
    try:
        res = await generate_queries(
            request,
            {
                "model": form_data["model"],
                "messages": messages,
                "prompt": user_message,
                "type": "web_search",
            },
            user,
        )

        response = res["choices"][0]["message"]["content"]

        try:
            bracket_start = response.find("{")
            bracket_end = response.rfind("}") + 1

            if bracket_start == -1 or bracket_end == -1:
                raise Exception("No JSON object found in the response")

            response = response[bracket_start:bracket_end]
            queries = json.loads(response)
            queries = queries.get("queries", [])
        except Exception as e:
            queries = [response]

    except Exception as e:
        log.exception(e)
        queries = [user_message]

    # Check if generated queries are empty
    if len(queries) == 1 and queries[0].strip() == "":
        queries = [user_message]

    # Check if queries are not found
    if len(queries) == 0:
        await event_emitter(
            {
                "type": "status",
                "data": {
                    "action": "web_search",
                    "description": "No search query generated",
                    "done": True,
                },
            }
        )
        return form_data

    await event_emitter(
        {
            "type": "status",
            "data": {
                "action": "web_search",
                "description": "Searching the web",
                "done": False,
            },
        }
    )

    try:
        results = await process_web_search(
            request,
            SearchForm(queries=queries),
            user=user,
        )

        if results:
            files = form_data.get("files", [])

            if results.get("collection_names"):
                for col_idx, collection_name in enumerate(
                    results.get("collection_names")
                ):
                    files.append(
                        {
                            "collection_name": collection_name,
                            "name": ", ".join(queries),
                            "type": "web_search",
                            "urls": results["filenames"],
                            "queries": queries,
                        }
                    )
            elif results.get("docs"):
                # Invoked when bypass embedding and retrieval is set to True
                docs = results["docs"]
                files.append(
                    {
                        "docs": docs,
                        "name": ", ".join(queries),
                        "type": "web_search",
                        "urls": results["filenames"],
                        "queries": queries,
                    }
                )

            form_data["files"] = files

            await event_emitter(
                {
                    "type": "status",
                    "data": {
                        "action": "web_search",
                        "description": "Searched {{count}} sites",
                        "urls": results["filenames"],
                        "done": True,
                    },
                }
            )
        else:
            await event_emitter(
                {
                    "type": "status",
                    "data": {
                        "action": "web_search",
                        "description": "No search results found",
                        "done": True,
                        "error": True,
                    },
                }
            )

    except Exception as e:
        log.exception(e)
        await event_emitter(
            {
                "type": "status",
                "data": {
                    "action": "web_search",
                    "description": "An error occurred while searching the web",
                    "queries": queries,
                    "done": True,
                    "error": True,
                },
            }
        )

    return form_data


async def chat_image_generation_handler(
    request: Request, form_data: dict, extra_params: dict, user
):
    __event_emitter__ = extra_params["__event_emitter__"]
    await __event_emitter__(
        {
            "type": "status",
            "data": {"description": "Generating an image", "done": False},
        }
    )

    messages = form_data["messages"]
    user_message = get_last_user_message(messages)

    prompt = user_message
    negative_prompt = ""

    if request.app.state.config.ENABLE_IMAGE_PROMPT_GENERATION:
        try:
            res = await generate_image_prompt(
                request,
                {
                    "model": form_data["model"],
                    "messages": messages,
                },
                user,
            )

            response = res["choices"][0]["message"]["content"]

            try:
                bracket_start = response.find("{")
                bracket_end = response.rfind("}") + 1

                if bracket_start == -1 or bracket_end == -1:
                    raise Exception("No JSON object found in the response")

                response = response[bracket_start:bracket_end]
                response = json.loads(response)
                prompt = response.get("prompt", [])
            except Exception as e:
                prompt = user_message

        except Exception as e:
            log.exception(e)
            prompt = user_message

    system_message_content = ""

    try:
        images = await image_generations(
            request=request,
            form_data=GenerateImageForm(**{"prompt": prompt}),
            user=user,
        )

        await __event_emitter__(
            {
                "type": "status",
                "data": {"description": "Generated an image", "done": True},
            }
        )

        await __event_emitter__(
            {
                "type": "files",
                "data": {
                    "files": [
                        {
                            "type": "image",
                            "url": image["url"],
                        }
                        for image in images
                    ]
                },
            }
        )

        system_message_content = "<context>User is shown the generated image, tell the user that the image has been generated</context>"
    except Exception as e:
        log.exception(e)
        await __event_emitter__(
            {
                "type": "status",
                "data": {
                    "description": f"An error occurred while generating an image",
                    "done": True,
                },
            }
        )

        system_message_content = "<context>Unable to generate an image, tell the user that an error occurred</context>"

    if system_message_content:
        form_data["messages"] = add_or_update_system_message(
            system_message_content, form_data["messages"]
        )

    return form_data


async def chat_completion_files_handler(
    request: Request, body: dict, user: UserModel
) -> tuple[dict, dict[str, list]]:
    sources = []

    if files := body.get("metadata", {}).get("files", None):
        queries = []
        try:
            queries_response = await generate_queries(
                request,
                {
                    "model": body["model"],
                    "messages": body["messages"],
                    "type": "retrieval",
                },
                user,
            )
            queries_response = queries_response["choices"][0]["message"]["content"]

            try:
                bracket_start = queries_response.find("{")
                bracket_end = queries_response.rfind("}") + 1

                if bracket_start == -1 or bracket_end == -1:
                    raise Exception("No JSON object found in the response")

                queries_response = queries_response[bracket_start:bracket_end]
                queries_response = json.loads(queries_response)
            except Exception as e:
                queries_response = {"queries": [queries_response]}

            queries = queries_response.get("queries", [])
        except:
            pass

        if len(queries) == 0:
            queries = [get_last_user_message(body["messages"])]

        try:
            # Offload get_sources_from_items to a separate thread
            loop = asyncio.get_running_loop()
            with ThreadPoolExecutor() as executor:
                sources = await loop.run_in_executor(
                    executor,
                    lambda: get_sources_from_items(
                        request=request,
                        items=files,
                        queries=queries,
                        embedding_function=lambda query, prefix: request.app.state.EMBEDDING_FUNCTION(
                            query, prefix=prefix, user=user
                        ),
                        k=request.app.state.config.TOP_K,
                        reranking_function=(
                            (
                                lambda sentences: request.app.state.RERANKING_FUNCTION(
                                    sentences, user=user
                                )
                            )
                            if request.app.state.RERANKING_FUNCTION
                            else None
                        ),
                        k_reranker=request.app.state.config.TOP_K_RERANKER,
                        r=request.app.state.config.RELEVANCE_THRESHOLD,
                        hybrid_bm25_weight=request.app.state.config.HYBRID_BM25_WEIGHT,
                        hybrid_search=request.app.state.config.ENABLE_RAG_HYBRID_SEARCH,
                        full_context=request.app.state.config.RAG_FULL_CONTEXT,
                        user=user,
                    ),
                )
        except Exception as e:
            log.exception(e)

        log.debug(f"rag_contexts:sources: {sources}")

    return body, {"sources": sources}


def apply_params_to_form_data(form_data, model):
    params = form_data.pop("params", {})
    custom_params = params.pop("custom_params", {})

    open_webui_params = {
        "stream_response": bool,
        "stream_delta_chunk_size": int,
        "function_calling": str,
        "system": str,
    }

    for key in list(params.keys()):
        if key in open_webui_params:
            del params[key]

    if custom_params:
        # Attempt to parse custom_params if they are strings
        for key, value in custom_params.items():
            if isinstance(value, str):
                try:
                    # Attempt to parse the string as JSON
                    custom_params[key] = json.loads(value)
                except json.JSONDecodeError:
                    # If it fails, keep the original string
                    pass

        # If custom_params are provided, merge them into params
        params = deep_update(params, custom_params)

    if isinstance(params, dict):
        for key, value in params.items():
            if value is not None:
                form_data[key] = value

    if "logit_bias" in params and params["logit_bias"] is not None:
        try:
            form_data["logit_bias"] = json.loads(
                convert_logit_bias_input_to_json(params["logit_bias"])
            )
        except Exception as e:
            log.exception(f"Error parsing logit_bias: {e}")

    return form_data


async def process_chat_payload(request, form_data, user, metadata, model):
    # Pipeline Inlet -> Filter Inlet -> Chat Memory -> Chat Web Search -> Chat Image Generation
    # -> Chat Code Interpreter (Form Data Update) -> (Default) Chat Tools Function Calling
    # -> Chat Files

    form_data = apply_params_to_form_data(form_data, model)
    log.debug(f"form_data: {form_data}")

    event_emitter = get_event_emitter(metadata)
    event_call = get_event_call(metadata)

    extra_params = {
        "__event_emitter__": event_emitter,
        "__event_call__": event_call,
        "__user__": user.model_dump() if isinstance(user, UserModel) else {},
        "__metadata__": metadata,
        "__request__": request,
        "__model__": model,
    }

    # Initialize events to store additional event to be sent to the client
    # Initialize contexts and citation
    if getattr(request.state, "direct", False) and hasattr(request.state, "model"):
        models = {
            request.state.model["id"]: request.state.model,
        }
    else:
        models = request.app.state.MODELS

    task_model_id = get_task_model_id(
        form_data["model"],
        request.app.state.config.TASK_MODEL,
        request.app.state.config.TASK_MODEL_EXTERNAL,
        models,
    )

    events = []
    sources = []

    # Folder "Project" handling
    # Check if the request has chat_id and is inside of a folder
    chat_id = metadata.get("chat_id", None)
    if chat_id and user:
        chat = Chats.get_chat_by_id_and_user_id(chat_id, user.id)
        if chat and chat.folder_id:
            folder = Folders.get_folder_by_id_and_user_id(chat.folder_id, user.id)

            if folder and folder.data:
                if "system_prompt" in folder.data:
                    form_data = apply_model_system_prompt_to_body(
                        folder.data["system_prompt"], form_data, metadata, user
                    )
                if "files" in folder.data:
                    form_data["files"] = [
                        *folder.data["files"],
                        *form_data.get("files", []),
                    ]

    # Model "Knowledge" handling
    user_message = get_last_user_message(form_data["messages"])
    model_knowledge = model.get("info", {}).get("meta", {}).get("knowledge", False)

    if model_knowledge:
        await event_emitter(
            {
                "type": "status",
                "data": {
                    "action": "knowledge_search",
                    "query": user_message,
                    "done": False,
                },
            }
        )

        knowledge_files = []
        for item in model_knowledge:
            if item.get("collection_name"):
                knowledge_files.append(
                    {
                        "id": item.get("collection_name"),
                        "name": item.get("name"),
                        "legacy": True,
                    }
                )
            elif item.get("collection_names"):
                knowledge_files.append(
                    {
                        "name": item.get("name"),
                        "type": "collection",
                        "collection_names": item.get("collection_names"),
                        "legacy": True,
                    }
                )
            else:
                knowledge_files.append(item)

        files = form_data.get("files", [])
        files.extend(knowledge_files)
        form_data["files"] = files

    variables = form_data.pop("variables", None)

    # Process the form_data through the pipeline
    try:
        form_data = await process_pipeline_inlet_filter(
            request, form_data, user, models
        )
    except Exception as e:
        raise e

    try:
        filter_functions = [
            Functions.get_function_by_id(filter_id)
            for filter_id in get_sorted_filter_ids(
                request, model, metadata.get("filter_ids", [])
            )
        ]

        form_data, flags = await process_filter_functions(
            request=request,
            filter_functions=filter_functions,
            filter_type="inlet",
            form_data=form_data,
            extra_params=extra_params,
        )
    except Exception as e:
        raise Exception(f"Error: {e}")

    features = form_data.pop("features", None)
    if features:
        if "memory" in features and features["memory"]:
            form_data = await chat_memory_handler(
                request, form_data, extra_params, user
            )

        if "web_search" in features and features["web_search"]:
            form_data = await chat_web_search_handler(
                request, form_data, extra_params, user
            )

        if "image_generation" in features and features["image_generation"]:
            form_data = await chat_image_generation_handler(
                request, form_data, extra_params, user
            )

        if "code_interpreter" in features and features["code_interpreter"]:
            form_data["messages"] = add_or_update_user_message(
                (
                    request.app.state.config.CODE_INTERPRETER_PROMPT_TEMPLATE
                    if request.app.state.config.CODE_INTERPRETER_PROMPT_TEMPLATE != ""
                    else DEFAULT_CODE_INTERPRETER_PROMPT
                ),
                form_data["messages"],
            )

    tool_ids = form_data.pop("tool_ids", None)
    files = form_data.pop("files", None)

    # Remove files duplicates
    if files:
        files = list({json.dumps(f, sort_keys=True): f for f in files}.values())

    metadata = {
        **metadata,
        "tool_ids": tool_ids,
        "files": files,
    }
    form_data["metadata"] = metadata

    # Server side tools
    tool_ids = metadata.get("tool_ids", None)
    # Client side tools
    tool_servers = metadata.get("tool_servers", None)

    log.debug(f"{tool_ids=}")
    log.debug(f"{tool_servers=}")

    tools_dict = {}

    if tool_ids:
        tools_dict = get_tools(
            request,
            tool_ids,
            user,
            {
                **extra_params,
                "__model__": models[task_model_id],
                "__messages__": form_data["messages"],
                "__files__": metadata.get("files", []),
            },
        )

    if tool_servers:
        for tool_server in tool_servers:
            tool_specs = tool_server.pop("specs", [])

            for tool in tool_specs:
                tools_dict[tool["name"]] = {
                    "spec": tool,
                    "direct": True,
                    "server": tool_server,
                }

    if tools_dict:
        if metadata.get("params", {}).get("function_calling") == "native":
            # If the function calling is native, then call the tools function calling handler
            metadata["tools"] = tools_dict
            form_data["tools"] = [
                {"type": "function", "function": tool.get("spec", {})}
                for tool in tools_dict.values()
            ]
        else:
            # If the function calling is not native, then call the tools function calling handler
            try:
                form_data, flags = await chat_completion_tools_handler(
                    request, form_data, extra_params, user, models, tools_dict
                )
                sources.extend(flags.get("sources", []))
            except Exception as e:
                log.exception(e)

    try:
        form_data, flags = await chat_completion_files_handler(request, form_data, user)
        sources.extend(flags.get("sources", []))
    except Exception as e:
        log.exception(e)

    # If context is not empty, insert it into the messages
    if len(sources) > 0:
        context_string = ""
        citation_idx_map = {}

        for source in sources:
            is_tool_result = source.get("tool_result", False)

            if "document" in source and not is_tool_result:
                for document_text, document_metadata in zip(
                    source["document"], source["metadata"]
                ):
                    source_name = source.get("source", {}).get("name", None)
                    source_id = (
                        document_metadata.get("source", None)
                        or source.get("source", {}).get("id", None)
                        or "N/A"
                    )

                    if source_id not in citation_idx_map:
                        citation_idx_map[source_id] = len(citation_idx_map) + 1

                    context_string += (
                        f'<source id="{citation_idx_map[source_id]}"'
                        + (f' name="{source_name}"' if source_name else "")
                        + f">{document_text}</source>\n"
                    )

        context_string = context_string.strip()

        prompt = get_last_user_message(form_data["messages"])
        if prompt is None:
            raise Exception("No user message found")

        if context_string == "":
            if request.app.state.config.RELEVANCE_THRESHOLD == 0:
                log.debug(
                    f"With a 0 relevancy threshold for RAG, the context cannot be empty"
                )
        else:
<<<<<<< HEAD
=======
            # Workaround for Ollama 2.0+ system prompt issue
            # TODO: replace with add_or_update_system_message
>>>>>>> 7dfd1c68
            form_data["messages"] = add_or_update_system_message(
                rag_template(
                    request.app.state.config.RAG_TEMPLATE, context_string, prompt
                ),
                form_data["messages"],
            )

    # If there are citations, add them to the data_items
    sources = [
        source
        for source in sources
        if source.get("source", {}).get("name", "")
        or source.get("source", {}).get("id", "")
    ]

    if len(sources) > 0:
        events.append({"sources": sources})

    if model_knowledge:
        await event_emitter(
            {
                "type": "status",
                "data": {
                    "action": "knowledge_search",
                    "query": user_message,
                    "done": True,
                    "hidden": True,
                },
            }
        )

    return form_data, metadata, events


async def process_chat_response(
    request, response, form_data, user, metadata, model, events, tasks
):
    async def background_tasks_handler():
        message_map = Chats.get_messages_by_chat_id(metadata["chat_id"])
        message = message_map.get(metadata["message_id"]) if message_map else None

        if message:
            message_list = get_message_list(message_map, metadata["message_id"])

            # Remove details tags and files from the messages.
            # as get_message_list creates a new list, it does not affect
            # the original messages outside of this handler

            messages = []
            for message in message_list:
                content = message.get("content", "")
                if isinstance(content, list):
                    for item in content:
                        if item.get("type") == "text":
                            content = item["text"]
                            break

                if isinstance(content, str):
                    content = re.sub(
                        r"<details\b[^>]*>.*?<\/details>|!\[.*?\]\(.*?\)",
                        "",
                        content,
                        flags=re.S | re.I,
                    ).strip()

                messages.append(
                    {
                        **message,
                        "role": message.get(
                            "role", "assistant"
                        ),  # Safe fallback for missing role
                        "content": content,
                    }
                )

            if tasks and messages:
                if (
                    TASKS.FOLLOW_UP_GENERATION in tasks
                    and tasks[TASKS.FOLLOW_UP_GENERATION]
                ):
                    res = await generate_follow_ups(
                        request,
                        {
                            "model": message["model"],
                            "messages": messages,
                            "message_id": metadata["message_id"],
                            "chat_id": metadata["chat_id"],
                        },
                        user,
                    )

                    if res and isinstance(res, dict):
                        if len(res.get("choices", [])) == 1:
                            follow_ups_string = (
                                res.get("choices", [])[0]
                                .get("message", {})
                                .get("content", "")
                            )
                        else:
                            follow_ups_string = ""

                        follow_ups_string = follow_ups_string[
                            follow_ups_string.find("{") : follow_ups_string.rfind("}")
                            + 1
                        ]

                        try:
                            follow_ups = json.loads(follow_ups_string).get(
                                "follow_ups", []
                            )

                            Chats.upsert_message_to_chat_by_id_and_message_id(
                                metadata["chat_id"],
                                metadata["message_id"],
                                {
                                    "followUps": follow_ups,
                                },
                            )

                            await event_emitter(
                                {
                                    "type": "chat:message:follow_ups",
                                    "data": {
                                        "follow_ups": follow_ups,
                                    },
                                }
                            )
                        except Exception as e:
                            pass

                if TASKS.TITLE_GENERATION in tasks:
                    user_message = get_last_user_message(messages)
                    if user_message and len(user_message) > 100:
                        user_message = user_message[:100] + "..."

                    if tasks[TASKS.TITLE_GENERATION]:

                        res = await generate_title(
                            request,
                            {
                                "model": message["model"],
                                "messages": messages,
                                "chat_id": metadata["chat_id"],
                            },
                            user,
                        )

                        if res and isinstance(res, dict):
                            if len(res.get("choices", [])) == 1:
                                title_string = (
                                    res.get("choices", [])[0]
                                    .get("message", {})
                                    .get(
                                        "content", message.get("content", user_message)
                                    )
                                )
                            else:
                                title_string = ""

                            title_string = title_string[
                                title_string.find("{") : title_string.rfind("}") + 1
                            ]

                            try:
                                title = json.loads(title_string).get(
                                    "title", user_message
                                )
                            except Exception as e:
                                title = ""

                            if not title:
                                title = messages[0].get("content", user_message)

                            Chats.update_chat_title_by_id(metadata["chat_id"], title)

                            await event_emitter(
                                {
                                    "type": "chat:title",
                                    "data": title,
                                }
                            )
                    elif len(messages) == 2:
                        title = messages[0].get("content", user_message)

                        Chats.update_chat_title_by_id(metadata["chat_id"], title)

                        await event_emitter(
                            {
                                "type": "chat:title",
                                "data": message.get("content", user_message),
                            }
                        )

                if TASKS.TAGS_GENERATION in tasks and tasks[TASKS.TAGS_GENERATION]:
                    res = await generate_chat_tags(
                        request,
                        {
                            "model": message["model"],
                            "messages": messages,
                            "chat_id": metadata["chat_id"],
                        },
                        user,
                    )

                    if res and isinstance(res, dict):
                        if len(res.get("choices", [])) == 1:
                            tags_string = (
                                res.get("choices", [])[0]
                                .get("message", {})
                                .get("content", "")
                            )
                        else:
                            tags_string = ""

                        tags_string = tags_string[
                            tags_string.find("{") : tags_string.rfind("}") + 1
                        ]

                        try:
                            tags = json.loads(tags_string).get("tags", [])
                            Chats.update_chat_tags_by_id(
                                metadata["chat_id"], tags, user
                            )

                            await event_emitter(
                                {
                                    "type": "chat:tags",
                                    "data": tags,
                                }
                            )
                        except Exception as e:
                            pass

    event_emitter = None
    event_caller = None
    if (
        "session_id" in metadata
        and metadata["session_id"]
        and "chat_id" in metadata
        and metadata["chat_id"]
        and "message_id" in metadata
        and metadata["message_id"]
    ):
        event_emitter = get_event_emitter(metadata)
        event_caller = get_event_call(metadata)

    # Non-streaming response
    if not isinstance(response, StreamingResponse):
        if event_emitter:
            if isinstance(response, dict) or isinstance(response, JSONResponse):

                if isinstance(response, JSONResponse) and isinstance(
                    response.body, bytes
                ):
                    try:
                        response_data = json.loads(response.body.decode("utf-8"))
                    except json.JSONDecodeError:
                        response_data = {"error": {"detail": "Invalid JSON response"}}
                else:
                    response_data = response

                if "error" in response_data:
                    error = response_data["error"].get("detail", response_data["error"])
                    Chats.upsert_message_to_chat_by_id_and_message_id(
                        metadata["chat_id"],
                        metadata["message_id"],
                        {
                            "error": {"content": error},
                        },
                    )

                if "selected_model_id" in response_data:
                    Chats.upsert_message_to_chat_by_id_and_message_id(
                        metadata["chat_id"],
                        metadata["message_id"],
                        {
                            "selectedModelId": response_data["selected_model_id"],
                        },
                    )

                choices = response_data.get("choices", [])
                if choices and choices[0].get("message", {}).get("content"):
                    content = response_data["choices"][0]["message"]["content"]

                    if content:
                        await event_emitter(
                            {
                                "type": "chat:completion",
                                "data": response_data,
                            }
                        )

                        title = Chats.get_chat_title_by_id(metadata["chat_id"])

                        await event_emitter(
                            {
                                "type": "chat:completion",
                                "data": {
                                    "done": True,
                                    "content": content,
                                    "title": title,
                                },
                            }
                        )

                        # Save message in the database
                        Chats.upsert_message_to_chat_by_id_and_message_id(
                            metadata["chat_id"],
                            metadata["message_id"],
                            {
                                "role": "assistant",
                                "content": content,
                            },
                        )

                        # Send a webhook notification if the user is not active
                        if not get_active_status_by_user_id(user.id):
                            webhook_url = Users.get_user_webhook_url_by_id(user.id)
                            if webhook_url:
                                post_webhook(
                                    request.app.state.WEBUI_NAME,
                                    webhook_url,
                                    f"{title} - {request.app.state.config.WEBUI_URL}/c/{metadata['chat_id']}\n\n{content}",
                                    {
                                        "action": "chat",
                                        "message": content,
                                        "title": title,
                                        "url": f"{request.app.state.config.WEBUI_URL}/c/{metadata['chat_id']}",
                                    },
                                )

                        await background_tasks_handler()

                if events and isinstance(events, list):
                    extra_response = {}
                    for event in events:
                        if isinstance(event, dict):
                            extra_response.update(event)
                        else:
                            extra_response[event] = True

                    response_data = {
                        **extra_response,
                        **response_data,
                    }

                if isinstance(response, dict):
                    response = response_data
                if isinstance(response, JSONResponse):
                    response = JSONResponse(
                        content=response_data,
                        headers=response.headers,
                        status_code=response.status_code,
                    )

            return response
        else:
            if events and isinstance(events, list) and isinstance(response, dict):
                extra_response = {}
                for event in events:
                    if isinstance(event, dict):
                        extra_response.update(event)
                    else:
                        extra_response[event] = True

                response = {
                    **extra_response,
                    **response,
                }

            return response

    # Non standard response
    if not any(
        content_type in response.headers["Content-Type"]
        for content_type in ["text/event-stream", "application/x-ndjson"]
    ):
        return response

    extra_params = {
        "__event_emitter__": event_emitter,
        "__event_call__": event_caller,
        "__user__": user.model_dump() if isinstance(user, UserModel) else {},
        "__metadata__": metadata,
        "__request__": request,
        "__model__": model,
    }
    filter_functions = [
        Functions.get_function_by_id(filter_id)
        for filter_id in get_sorted_filter_ids(
            request, model, metadata.get("filter_ids", [])
        )
    ]

    # Streaming response
    if event_emitter and event_caller:
        task_id = str(uuid4())  # Create a unique task ID.
        model_id = form_data.get("model", "")

        def split_content_and_whitespace(content):
            content_stripped = content.rstrip()
            original_whitespace = (
                content[len(content_stripped) :]
                if len(content) > len(content_stripped)
                else ""
            )
            return content_stripped, original_whitespace

        def is_opening_code_block(content):
            backtick_segments = content.split("```")
            # Even number of segments means the last backticks are opening a new block
            return len(backtick_segments) > 1 and len(backtick_segments) % 2 == 0

        # Handle as a background task
        async def response_handler(response, events):
            def serialize_content_blocks(content_blocks, raw=False):
                content = ""

                for block in content_blocks:
                    if block["type"] == "text":
                        block_content = block["content"].strip()
                        if block_content:
                            content = f"{content}{block_content}\n"
                    elif block["type"] == "tool_calls":
                        attributes = block.get("attributes", {})

                        tool_calls = block.get("content", [])
                        results = block.get("results", [])

                        if content and not content.endswith("\n"):
                            content += "\n"

                        if results:

                            tool_calls_display_content = ""
                            for tool_call in tool_calls:

                                tool_call_id = tool_call.get("id", "")
                                tool_name = tool_call.get("function", {}).get(
                                    "name", ""
                                )
                                tool_arguments = tool_call.get("function", {}).get(
                                    "arguments", ""
                                )

                                tool_result = None
                                tool_result_files = None
                                for result in results:
                                    if tool_call_id == result.get("tool_call_id", ""):
                                        tool_result = result.get("content", None)
                                        tool_result_files = result.get("files", None)
                                        break

                                if tool_result:
                                    tool_calls_display_content = f'{tool_calls_display_content}<details type="tool_calls" done="true" id="{tool_call_id}" name="{tool_name}" arguments="{html.escape(json.dumps(tool_arguments))}" result="{html.escape(json.dumps(tool_result, ensure_ascii=False))}" files="{html.escape(json.dumps(tool_result_files)) if tool_result_files else ""}">\n<summary>Tool Executed</summary>\n</details>\n'
                                else:
                                    tool_calls_display_content = f'{tool_calls_display_content}<details type="tool_calls" done="false" id="{tool_call_id}" name="{tool_name}" arguments="{html.escape(json.dumps(tool_arguments))}">\n<summary>Executing...</summary>\n</details>\n'

                            if not raw:
                                content = f"{content}{tool_calls_display_content}"
                        else:
                            tool_calls_display_content = ""

                            for tool_call in tool_calls:
                                tool_call_id = tool_call.get("id", "")
                                tool_name = tool_call.get("function", {}).get(
                                    "name", ""
                                )
                                tool_arguments = tool_call.get("function", {}).get(
                                    "arguments", ""
                                )

                                tool_calls_display_content = f'{tool_calls_display_content}\n<details type="tool_calls" done="false" id="{tool_call_id}" name="{tool_name}" arguments="{html.escape(json.dumps(tool_arguments))}">\n<summary>Executing...</summary>\n</details>\n'

                            if not raw:
                                content = f"{content}{tool_calls_display_content}"

                    elif block["type"] == "reasoning":
                        reasoning_display_content = "\n".join(
                            (f"> {line}" if not line.startswith(">") else line)
                            for line in block["content"].splitlines()
                        )

                        reasoning_duration = block.get("duration", None)

                        start_tag = block.get("start_tag", "")
                        end_tag = block.get("end_tag", "")

                        if content and not content.endswith("\n"):
                            content += "\n"

                        if reasoning_duration is not None:
                            if raw:
                                content = (
                                    f'{content}{start_tag}{block["content"]}{end_tag}\n'
                                )
                            else:
                                content = f'{content}<details type="reasoning" done="true" duration="{reasoning_duration}">\n<summary>Thought for {reasoning_duration} seconds</summary>\n{reasoning_display_content}\n</details>\n'
                        else:
                            if raw:
                                content = (
                                    f'{content}{start_tag}{block["content"]}{end_tag}\n'
                                )
                            else:
                                content = f'{content}<details type="reasoning" done="false">\n<summary>Thinking…</summary>\n{reasoning_display_content}\n</details>\n'

                    elif block["type"] == "code_interpreter":
                        attributes = block.get("attributes", {})
                        output = block.get("output", None)
                        lang = attributes.get("lang", "")

                        content_stripped, original_whitespace = (
                            split_content_and_whitespace(content)
                        )
                        if is_opening_code_block(content_stripped):
                            # Remove trailing backticks that would open a new block
                            content = (
                                content_stripped.rstrip("`").rstrip()
                                + original_whitespace
                            )
                        else:
                            # Keep content as is - either closing backticks or no backticks
                            content = content_stripped + original_whitespace

                        if content and not content.endswith("\n"):
                            content += "\n"

                        if output:
                            output = html.escape(json.dumps(output))

                            if raw:
                                content = f'{content}<code_interpreter type="code" lang="{lang}">\n{block["content"]}\n</code_interpreter>\n```output\n{output}\n```\n'
                            else:
                                content = f'{content}<details type="code_interpreter" done="true" output="{output}">\n<summary>Analyzed</summary>\n```{lang}\n{block["content"]}\n```\n</details>\n'
                        else:
                            if raw:
                                content = f'{content}<code_interpreter type="code" lang="{lang}">\n{block["content"]}\n</code_interpreter>\n'
                            else:
                                content = f'{content}<details type="code_interpreter" done="false">\n<summary>Analyzing...</summary>\n```{lang}\n{block["content"]}\n```\n</details>\n'

                    else:
                        block_content = str(block["content"]).strip()
                        if block_content:
                            content = f"{content}{block['type']}: {block_content}\n"

                return content.strip()

            def convert_content_blocks_to_messages(content_blocks, raw=False):
                messages = []

                temp_blocks = []
                for idx, block in enumerate(content_blocks):
                    if block["type"] == "tool_calls":
                        messages.append(
                            {
                                "role": "assistant",
                                "content": serialize_content_blocks(temp_blocks, raw),
                                "tool_calls": block.get("content"),
                            }
                        )

                        results = block.get("results", [])

                        for result in results:
                            messages.append(
                                {
                                    "role": "tool",
                                    "tool_call_id": result["tool_call_id"],
                                    "content": result["content"],
                                }
                            )
                        temp_blocks = []
                    else:
                        temp_blocks.append(block)

                if temp_blocks:
                    content = serialize_content_blocks(temp_blocks, raw)
                    if content:
                        messages.append(
                            {
                                "role": "assistant",
                                "content": content,
                            }
                        )

                return messages

            def tag_content_handler(content_type, tags, content, content_blocks):
                end_flag = False

                def extract_attributes(tag_content):
                    """Extract attributes from a tag if they exist."""
                    attributes = {}
                    if not tag_content:  # Ensure tag_content is not None
                        return attributes
                    # Match attributes in the format: key="value" (ignores single quotes for simplicity)
                    matches = re.findall(r'(\w+)\s*=\s*"([^"]+)"', tag_content)
                    for key, value in matches:
                        attributes[key] = value
                    return attributes

                if content_blocks[-1]["type"] == "text":
                    for start_tag, end_tag in tags:

                        start_tag_pattern = rf"{re.escape(start_tag)}"
                        if start_tag.startswith("<") and start_tag.endswith(">"):
                            # Match start tag e.g., <tag> or <tag attr="value">
                            # remove both '<' and '>' from start_tag
                            # Match start tag with attributes
                            start_tag_pattern = (
                                rf"<{re.escape(start_tag[1:-1])}(\s.*?)?>"
                            )

                        match = re.search(start_tag_pattern, content)
                        if match:
                            attr_content = (
                                match.group(1) if match.group(1) else ""
                            )  # Ensure it's not None
                            attributes = extract_attributes(
                                attr_content
                            )  # Extract attributes safely

                            # Capture everything before and after the matched tag
                            before_tag = content[
                                : match.start()
                            ]  # Content before opening tag
                            after_tag = content[
                                match.end() :
                            ]  # Content after opening tag

                            # Remove the start tag and after from the currently handling text block
                            content_blocks[-1]["content"] = content_blocks[-1][
                                "content"
                            ].replace(match.group(0) + after_tag, "")

                            if before_tag:
                                content_blocks[-1]["content"] = before_tag

                            if not content_blocks[-1]["content"]:
                                content_blocks.pop()

                            # Append the new block
                            content_blocks.append(
                                {
                                    "type": content_type,
                                    "start_tag": start_tag,
                                    "end_tag": end_tag,
                                    "attributes": attributes,
                                    "content": "",
                                    "started_at": time.time(),
                                }
                            )

                            if after_tag:
                                content_blocks[-1]["content"] = after_tag
                                tag_content_handler(
                                    content_type, tags, after_tag, content_blocks
                                )

                            break
                elif content_blocks[-1]["type"] == content_type:
                    start_tag = content_blocks[-1]["start_tag"]
                    end_tag = content_blocks[-1]["end_tag"]

                    if end_tag.startswith("<") and end_tag.endswith(">"):
                        # Match end tag e.g., </tag>
                        end_tag_pattern = rf"{re.escape(end_tag)}"
                    else:
                        # Handle cases where end_tag is just a tag name
                        end_tag_pattern = rf"{re.escape(end_tag)}"

                    # Check if the content has the end tag
                    if re.search(end_tag_pattern, content):
                        end_flag = True

                        block_content = content_blocks[-1]["content"]
                        # Strip start and end tags from the content
                        start_tag_pattern = rf"<{re.escape(start_tag)}(.*?)>"
                        block_content = re.sub(
                            start_tag_pattern, "", block_content
                        ).strip()

                        end_tag_regex = re.compile(end_tag_pattern, re.DOTALL)
                        split_content = end_tag_regex.split(block_content, maxsplit=1)

                        # Content inside the tag
                        block_content = (
                            split_content[0].strip() if split_content else ""
                        )

                        # Leftover content (everything after `</tag>`)
                        leftover_content = (
                            split_content[1].strip() if len(split_content) > 1 else ""
                        )

                        if block_content:
                            content_blocks[-1]["content"] = block_content
                            content_blocks[-1]["ended_at"] = time.time()
                            content_blocks[-1]["duration"] = int(
                                content_blocks[-1]["ended_at"]
                                - content_blocks[-1]["started_at"]
                            )

                            # Reset the content_blocks by appending a new text block
                            if content_type != "code_interpreter":
                                if leftover_content:

                                    content_blocks.append(
                                        {
                                            "type": "text",
                                            "content": leftover_content,
                                        }
                                    )
                                else:
                                    content_blocks.append(
                                        {
                                            "type": "text",
                                            "content": "",
                                        }
                                    )

                        else:
                            # Remove the block if content is empty
                            content_blocks.pop()

                            if leftover_content:
                                content_blocks.append(
                                    {
                                        "type": "text",
                                        "content": leftover_content,
                                    }
                                )
                            else:
                                content_blocks.append(
                                    {
                                        "type": "text",
                                        "content": "",
                                    }
                                )

                        # Clean processed content
                        start_tag_pattern = rf"{re.escape(start_tag)}"
                        if start_tag.startswith("<") and start_tag.endswith(">"):
                            # Match start tag e.g., <tag> or <tag attr="value">
                            # remove both '<' and '>' from start_tag
                            # Match start tag with attributes
                            start_tag_pattern = (
                                rf"<{re.escape(start_tag[1:-1])}(\s.*?)?>"
                            )

                        content = re.sub(
                            rf"{start_tag_pattern}(.|\n)*?{re.escape(end_tag)}",
                            "",
                            content,
                            flags=re.DOTALL,
                        )

                return content, content_blocks, end_flag

            message = Chats.get_message_by_id_and_message_id(
                metadata["chat_id"], metadata["message_id"]
            )

            tool_calls = []

            last_assistant_message = None
            try:
                if form_data["messages"][-1]["role"] == "assistant":
                    last_assistant_message = get_last_assistant_message(
                        form_data["messages"]
                    )
            except Exception as e:
                pass

            content = (
                message.get("content", "")
                if message
                else last_assistant_message if last_assistant_message else ""
            )

            content_blocks = [
                {
                    "type": "text",
                    "content": content,
                }
            ]

            # We might want to disable this by default
            DETECT_REASONING = True
            DETECT_SOLUTION = True
            DETECT_CODE_INTERPRETER = metadata.get("features", {}).get(
                "code_interpreter", False
            )

            reasoning_tags = [
                ("<think>", "</think>"),
                ("<thinking>", "</thinking>"),
                ("<reason>", "</reason>"),
                ("<reasoning>", "</reasoning>"),
                ("<thought>", "</thought>"),
                ("<Thought>", "</Thought>"),
                ("<|begin_of_thought|>", "<|end_of_thought|>"),
                ("◁think▷", "◁/think▷"),
            ]

            code_interpreter_tags = [("<code_interpreter>", "</code_interpreter>")]

            solution_tags = [("<|begin_of_solution|>", "<|end_of_solution|>")]

            try:
                for event in events:
                    await event_emitter(
                        {
                            "type": "chat:completion",
                            "data": event,
                        }
                    )

                    # Save message in the database
                    Chats.upsert_message_to_chat_by_id_and_message_id(
                        metadata["chat_id"],
                        metadata["message_id"],
                        {
                            **event,
                        },
                    )

                async def stream_body_handler(response, form_data):
                    nonlocal content
                    nonlocal content_blocks

                    response_tool_calls = []

                    delta_count = 0
                    delta_chunk_size = max(
                        CHAT_RESPONSE_STREAM_DELTA_CHUNK_SIZE,
                        int(
                            metadata.get("params", {}).get("stream_delta_chunk_size")
                            or 1
                        ),
                    )

                    async for line in response.body_iterator:
                        line = line.decode("utf-8") if isinstance(line, bytes) else line
                        data = line

                        # Skip empty lines
                        if not data.strip():
                            continue

                        # "data:" is the prefix for each event
                        if not data.startswith("data:"):
                            continue

                        # Remove the prefix
                        data = data[len("data:") :].strip()

                        try:
                            data = json.loads(data)

                            data, _ = await process_filter_functions(
                                request=request,
                                filter_functions=filter_functions,
                                filter_type="stream",
                                form_data=data,
                                extra_params={"__body__": form_data, **extra_params},
                            )

                            if data:
                                if "event" in data:
                                    await event_emitter(data.get("event", {}))

                                if "selected_model_id" in data:
                                    model_id = data["selected_model_id"]
                                    Chats.upsert_message_to_chat_by_id_and_message_id(
                                        metadata["chat_id"],
                                        metadata["message_id"],
                                        {
                                            "selectedModelId": model_id,
                                        },
                                    )
                                else:
                                    choices = data.get("choices", [])
                                    if not choices:
                                        error = data.get("error", {})
                                        if error:
                                            await event_emitter(
                                                {
                                                    "type": "chat:completion",
                                                    "data": {
                                                        "error": error,
                                                    },
                                                }
                                            )
                                        usage = data.get("usage", {})
                                        if usage:
                                            await event_emitter(
                                                {
                                                    "type": "chat:completion",
                                                    "data": {
                                                        "usage": usage,
                                                    },
                                                }
                                            )
                                        continue

                                    delta = choices[0].get("delta", {})
                                    delta_tool_calls = delta.get("tool_calls", None)

                                    if delta_tool_calls:
                                        for delta_tool_call in delta_tool_calls:
                                            tool_call_index = delta_tool_call.get(
                                                "index"
                                            )

                                            if tool_call_index is not None:
                                                # Check if the tool call already exists
                                                current_response_tool_call = None
                                                for (
                                                    response_tool_call
                                                ) in response_tool_calls:
                                                    if (
                                                        response_tool_call.get("index")
                                                        == tool_call_index
                                                    ):
                                                        current_response_tool_call = (
                                                            response_tool_call
                                                        )
                                                        break

                                                if current_response_tool_call is None:
                                                    # Add the new tool call
                                                    delta_tool_call.setdefault(
                                                        "function", {}
                                                    )
                                                    delta_tool_call[
                                                        "function"
                                                    ].setdefault("name", "")
                                                    delta_tool_call[
                                                        "function"
                                                    ].setdefault("arguments", "")
                                                    response_tool_calls.append(
                                                        delta_tool_call
                                                    )
                                                else:
                                                    # Update the existing tool call
                                                    delta_name = delta_tool_call.get(
                                                        "function", {}
                                                    ).get("name")
                                                    delta_arguments = (
                                                        delta_tool_call.get(
                                                            "function", {}
                                                        ).get("arguments")
                                                    )

                                                    if delta_name:
                                                        current_response_tool_call[
                                                            "function"
                                                        ]["name"] += delta_name

                                                    if delta_arguments:
                                                        current_response_tool_call[
                                                            "function"
                                                        ][
                                                            "arguments"
                                                        ] += delta_arguments

                                    value = delta.get("content")

                                    reasoning_content = (
                                        delta.get("reasoning_content")
                                        or delta.get("reasoning")
                                        or delta.get("thinking")
                                    )
                                    if reasoning_content:
                                        if (
                                            not content_blocks
                                            or content_blocks[-1]["type"] != "reasoning"
                                        ):
                                            reasoning_block = {
                                                "type": "reasoning",
                                                "start_tag": "<think>",
                                                "end_tag": "</think>",
                                                "attributes": {
                                                    "type": "reasoning_content"
                                                },
                                                "content": "",
                                                "started_at": time.time(),
                                            }
                                            content_blocks.append(reasoning_block)
                                        else:
                                            reasoning_block = content_blocks[-1]

                                        reasoning_block["content"] += reasoning_content

                                        data = {
                                            "content": serialize_content_blocks(
                                                content_blocks
                                            )
                                        }

                                    if value:
                                        if (
                                            content_blocks
                                            and content_blocks[-1]["type"]
                                            == "reasoning"
                                            and content_blocks[-1]
                                            .get("attributes", {})
                                            .get("type")
                                            == "reasoning_content"
                                        ):
                                            reasoning_block = content_blocks[-1]
                                            reasoning_block["ended_at"] = time.time()
                                            reasoning_block["duration"] = int(
                                                reasoning_block["ended_at"]
                                                - reasoning_block["started_at"]
                                            )

                                            content_blocks.append(
                                                {
                                                    "type": "text",
                                                    "content": "",
                                                }
                                            )

                                        content = f"{content}{value}"
                                        if not content_blocks:
                                            content_blocks.append(
                                                {
                                                    "type": "text",
                                                    "content": "",
                                                }
                                            )

                                        content_blocks[-1]["content"] = (
                                            content_blocks[-1]["content"] + value
                                        )

                                        if DETECT_REASONING:
                                            content, content_blocks, _ = (
                                                tag_content_handler(
                                                    "reasoning",
                                                    reasoning_tags,
                                                    content,
                                                    content_blocks,
                                                )
                                            )

                                        if DETECT_CODE_INTERPRETER:
                                            content, content_blocks, end = (
                                                tag_content_handler(
                                                    "code_interpreter",
                                                    code_interpreter_tags,
                                                    content,
                                                    content_blocks,
                                                )
                                            )

                                            if end:
                                                break

                                        if DETECT_SOLUTION:
                                            content, content_blocks, _ = (
                                                tag_content_handler(
                                                    "solution",
                                                    solution_tags,
                                                    content,
                                                    content_blocks,
                                                )
                                            )

                                        if ENABLE_REALTIME_CHAT_SAVE:
                                            # Save message in the database
                                            Chats.upsert_message_to_chat_by_id_and_message_id(
                                                metadata["chat_id"],
                                                metadata["message_id"],
                                                {
                                                    "content": serialize_content_blocks(
                                                        content_blocks
                                                    ),
                                                },
                                            )
                                        else:
                                            data = {
                                                "content": serialize_content_blocks(
                                                    content_blocks
                                                ),
                                            }

                                if delta:
                                    delta_count += 1
                                    if delta_count >= delta_chunk_size:
                                        await event_emitter(
                                            {
                                                "type": "chat:completion",
                                                "data": data,
                                            }
                                        )
                                        delta_count = 0
                                else:
                                    await event_emitter(
                                        {
                                            "type": "chat:completion",
                                            "data": data,
                                        }
                                    )
                        except Exception as e:
                            done = "data: [DONE]" in line
                            if done:
                                pass
                            else:
                                log.debug(f"Error: {e}")
                                continue

                    if content_blocks:
                        # Clean up the last text block
                        if content_blocks[-1]["type"] == "text":
                            content_blocks[-1]["content"] = content_blocks[-1][
                                "content"
                            ].strip()

                            if not content_blocks[-1]["content"]:
                                content_blocks.pop()

                                if not content_blocks:
                                    content_blocks.append(
                                        {
                                            "type": "text",
                                            "content": "",
                                        }
                                    )

                        if content_blocks[-1]["type"] == "reasoning":
                            reasoning_block = content_blocks[-1]
                            if reasoning_block.get("ended_at") is None:
                                reasoning_block["ended_at"] = time.time()
                                reasoning_block["duration"] = int(
                                    reasoning_block["ended_at"]
                                    - reasoning_block["started_at"]
                                )

                    if response_tool_calls:
                        tool_calls.append(response_tool_calls)

                    if response.background:
                        await response.background()

                await stream_body_handler(response, form_data)

                MAX_TOOL_CALL_RETRIES = 10
                tool_call_retries = 0

                while len(tool_calls) > 0 and tool_call_retries < MAX_TOOL_CALL_RETRIES:

                    tool_call_retries += 1

                    response_tool_calls = tool_calls.pop(0)

                    content_blocks.append(
                        {
                            "type": "tool_calls",
                            "content": response_tool_calls,
                        }
                    )

                    await event_emitter(
                        {
                            "type": "chat:completion",
                            "data": {
                                "content": serialize_content_blocks(content_blocks),
                            },
                        }
                    )

                    tools = metadata.get("tools", {})

                    results = []

                    for tool_call in response_tool_calls:
                        tool_call_id = tool_call.get("id", "")
                        tool_name = tool_call.get("function", {}).get("name", "")
                        tool_args = tool_call.get("function", {}).get("arguments", "{}")

                        tool_function_params = {}
                        try:
                            # json.loads cannot be used because some models do not produce valid JSON
                            tool_function_params = ast.literal_eval(tool_args)
                        except Exception as e:
                            log.debug(e)
                            # Fallback to JSON parsing
                            try:
                                tool_function_params = json.loads(tool_args)
                            except Exception as e:
                                log.error(
                                    f"Error parsing tool call arguments: {tool_args}"
                                )

                        # Mutate the original tool call response params as they are passed back to the passed
                        # back to the LLM via the content blocks. If they are in a json block and are invalid json,
                        # this can cause downstream LLM integrations to fail (e.g. bedrock gateway) where response
                        # params are not valid json.
                        # Main case so far is no args = "" = invalid json.
                        log.debug(
                            f"Parsed args from {tool_args} to {tool_function_params}"
                        )
                        tool_call.setdefault("function", {})["arguments"] = json.dumps(
                            tool_function_params
                        )

                        tool_result = None

                        if tool_name in tools:
                            tool = tools[tool_name]
                            spec = tool.get("spec", {})

                            try:
                                allowed_params = (
                                    spec.get("parameters", {})
                                    .get("properties", {})
                                    .keys()
                                )

                                tool_function_params = {
                                    k: v
                                    for k, v in tool_function_params.items()
                                    if k in allowed_params
                                }

                                if tool.get("direct", False):
                                    tool_result = await event_caller(
                                        {
                                            "type": "execute:tool",
                                            "data": {
                                                "id": str(uuid4()),
                                                "name": tool_name,
                                                "params": tool_function_params,
                                                "server": tool.get("server", {}),
                                                "session_id": metadata.get(
                                                    "session_id", None
                                                ),
                                            },
                                        }
                                    )

                                else:
                                    tool_function = tool["callable"]
                                    tool_result = await tool_function(
                                        **tool_function_params
                                    )

                            except Exception as e:
                                tool_result = str(e)

                        tool_result_files = []
                        if isinstance(tool_result, list):
                            for item in tool_result:
                                # check if string
                                if isinstance(item, str) and item.startswith("data:"):
                                    tool_result_files.append(item)
                                    tool_result.remove(item)

                        if isinstance(tool_result, dict) or isinstance(
                            tool_result, list
                        ):
                            tool_result = json.dumps(
                                tool_result, indent=2, ensure_ascii=False
                            )

                        results.append(
                            {
                                "tool_call_id": tool_call_id,
                                "content": tool_result,
                                **(
                                    {"files": tool_result_files}
                                    if tool_result_files
                                    else {}
                                ),
                            }
                        )

                    content_blocks[-1]["results"] = results

                    content_blocks.append(
                        {
                            "type": "text",
                            "content": "",
                        }
                    )

                    await event_emitter(
                        {
                            "type": "chat:completion",
                            "data": {
                                "content": serialize_content_blocks(content_blocks),
                            },
                        }
                    )

                    try:
                        new_form_data = {
                            "model": model_id,
                            "stream": True,
                            "tools": form_data["tools"],
                            "messages": [
                                *form_data["messages"],
                                *convert_content_blocks_to_messages(
                                    content_blocks, True
                                ),
                            ],
                        }

                        res = await generate_chat_completion(
                            request,
                            new_form_data,
                            user,
                        )

                        if isinstance(res, StreamingResponse):
                            await stream_body_handler(res, new_form_data)
                        else:
                            break
                    except Exception as e:
                        log.debug(e)
                        break

                if DETECT_CODE_INTERPRETER:
                    MAX_RETRIES = 5
                    retries = 0

                    while (
                        content_blocks[-1]["type"] == "code_interpreter"
                        and retries < MAX_RETRIES
                    ):

                        await event_emitter(
                            {
                                "type": "chat:completion",
                                "data": {
                                    "content": serialize_content_blocks(content_blocks),
                                },
                            }
                        )

                        retries += 1
                        log.debug(f"Attempt count: {retries}")

                        output = ""
                        try:
                            if content_blocks[-1]["attributes"].get("type") == "code":
                                code = content_blocks[-1]["content"]

                                if (
                                    request.app.state.config.CODE_INTERPRETER_ENGINE
                                    == "pyodide"
                                ):
                                    output = await event_caller(
                                        {
                                            "type": "execute:python",
                                            "data": {
                                                "id": str(uuid4()),
                                                "code": code,
                                                "session_id": metadata.get(
                                                    "session_id", None
                                                ),
                                            },
                                        }
                                    )
                                elif (
                                    request.app.state.config.CODE_INTERPRETER_ENGINE
                                    == "jupyter"
                                ):
                                    output = await execute_code_jupyter(
                                        request.app.state.config.CODE_INTERPRETER_JUPYTER_URL,
                                        code,
                                        (
                                            request.app.state.config.CODE_INTERPRETER_JUPYTER_AUTH_TOKEN
                                            if request.app.state.config.CODE_INTERPRETER_JUPYTER_AUTH
                                            == "token"
                                            else None
                                        ),
                                        (
                                            request.app.state.config.CODE_INTERPRETER_JUPYTER_AUTH_PASSWORD
                                            if request.app.state.config.CODE_INTERPRETER_JUPYTER_AUTH
                                            == "password"
                                            else None
                                        ),
                                        request.app.state.config.CODE_INTERPRETER_JUPYTER_TIMEOUT,
                                    )
                                else:
                                    output = {
                                        "stdout": "Code interpreter engine not configured."
                                    }

                                log.debug(f"Code interpreter output: {output}")

                                if isinstance(output, dict):
                                    stdout = output.get("stdout", "")

                                    if isinstance(stdout, str):
                                        stdoutLines = stdout.split("\n")
                                        for idx, line in enumerate(stdoutLines):
                                            if "data:image/png;base64" in line:
                                                image_url = ""
                                                # Extract base64 image data from the line
                                                image_data, content_type = (
                                                    load_b64_image_data(line)
                                                )
                                                if image_data is not None:
                                                    image_url = upload_image(
                                                        request,
                                                        image_data,
                                                        content_type,
                                                        metadata,
                                                        user,
                                                    )
                                                stdoutLines[idx] = (
                                                    f"![Output Image]({image_url})"
                                                )

                                        output["stdout"] = "\n".join(stdoutLines)

                                    result = output.get("result", "")

                                    if isinstance(result, str):
                                        resultLines = result.split("\n")
                                        for idx, line in enumerate(resultLines):
                                            if "data:image/png;base64" in line:
                                                image_url = ""
                                                # Extract base64 image data from the line
                                                image_data, content_type = (
                                                    load_b64_image_data(line)
                                                )
                                                if image_data is not None:
                                                    image_url = upload_image(
                                                        request,
                                                        image_data,
                                                        content_type,
                                                        metadata,
                                                        user,
                                                    )
                                                resultLines[idx] = (
                                                    f"![Output Image]({image_url})"
                                                )
                                        output["result"] = "\n".join(resultLines)
                        except Exception as e:
                            output = str(e)

                        content_blocks[-1]["output"] = output

                        content_blocks.append(
                            {
                                "type": "text",
                                "content": "",
                            }
                        )

                        await event_emitter(
                            {
                                "type": "chat:completion",
                                "data": {
                                    "content": serialize_content_blocks(content_blocks),
                                },
                            }
                        )

                        try:
                            new_form_data = {
                                "model": model_id,
                                "stream": True,
                                "messages": [
                                    *form_data["messages"],
                                    {
                                        "role": "assistant",
                                        "content": serialize_content_blocks(
                                            content_blocks, raw=True
                                        ),
                                    },
                                ],
                            }

                            res = await generate_chat_completion(
                                request,
                                new_form_data,
                                user,
                            )

                            if isinstance(res, StreamingResponse):
                                await stream_body_handler(res, new_form_data)
                            else:
                                break
                        except Exception as e:
                            log.debug(e)
                            break

                title = Chats.get_chat_title_by_id(metadata["chat_id"])
                data = {
                    "done": True,
                    "content": serialize_content_blocks(content_blocks),
                    "title": title,
                }

                if not ENABLE_REALTIME_CHAT_SAVE:
                    # Save message in the database
                    Chats.upsert_message_to_chat_by_id_and_message_id(
                        metadata["chat_id"],
                        metadata["message_id"],
                        {
                            "content": serialize_content_blocks(content_blocks),
                        },
                    )

                # Send a webhook notification if the user is not active
                if not get_active_status_by_user_id(user.id):
                    webhook_url = Users.get_user_webhook_url_by_id(user.id)
                    if webhook_url:
                        post_webhook(
                            request.app.state.WEBUI_NAME,
                            webhook_url,
                            f"{title} - {request.app.state.config.WEBUI_URL}/c/{metadata['chat_id']}\n\n{content}",
                            {
                                "action": "chat",
                                "message": content,
                                "title": title,
                                "url": f"{request.app.state.config.WEBUI_URL}/c/{metadata['chat_id']}",
                            },
                        )

                await event_emitter(
                    {
                        "type": "chat:completion",
                        "data": data,
                    }
                )

                await background_tasks_handler()
            except asyncio.CancelledError:
                log.warning("Task was cancelled!")
                await event_emitter({"type": "task-cancelled"})

                if not ENABLE_REALTIME_CHAT_SAVE:
                    # Save message in the database
                    Chats.upsert_message_to_chat_by_id_and_message_id(
                        metadata["chat_id"],
                        metadata["message_id"],
                        {
                            "content": serialize_content_blocks(content_blocks),
                        },
                    )

            if response.background is not None:
                await response.background()

        # background_tasks.add_task(response_handler, response, events)
        task_id, _ = await create_task(
            request.app.state.redis,
            response_handler(response, events),
            id=metadata["chat_id"],
        )
        return {"status": True, "task_id": task_id}

    else:
        # Fallback to the original response
        async def stream_wrapper(original_generator, events):
            def wrap_item(item):
                return f"data: {item}\n\n"

            for event in events:
                event, _ = await process_filter_functions(
                    request=request,
                    filter_functions=filter_functions,
                    filter_type="stream",
                    form_data=event,
                    extra_params=extra_params,
                )

                if event:
                    yield wrap_item(json.dumps(event))

            async for data in original_generator:
                data, _ = await process_filter_functions(
                    request=request,
                    filter_functions=filter_functions,
                    filter_type="stream",
                    form_data=data,
                    extra_params=extra_params,
                )

                if data:
                    yield data

        return StreamingResponse(
            stream_wrapper(response.body_iterator, events),
            headers=dict(response.headers),
            background=response.background,
        )<|MERGE_RESOLUTION|>--- conflicted
+++ resolved
@@ -991,11 +991,7 @@
                     f"With a 0 relevancy threshold for RAG, the context cannot be empty"
                 )
         else:
-<<<<<<< HEAD
-=======
-            # Workaround for Ollama 2.0+ system prompt issue
-            # TODO: replace with add_or_update_system_message
->>>>>>> 7dfd1c68
+
             form_data["messages"] = add_or_update_system_message(
                 rag_template(
                     request.app.state.config.RAG_TEMPLATE, context_string, prompt
