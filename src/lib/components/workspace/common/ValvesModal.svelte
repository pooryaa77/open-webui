<script lang="ts">
	import { toast } from 'svelte-sonner';
	import { createEventDispatcher } from 'svelte';
	import { onMount, getContext } from 'svelte';
	import { addUser } from '$lib/apis/auths';

	import Modal from '../../common/Modal.svelte';
	import {
		getFunctionValvesById,
		getFunctionValvesSpecById,
		updateFunctionValvesById
	} from '$lib/apis/functions';
	import { getToolValvesById, getToolValvesSpecById, updateToolValvesById } from '$lib/apis/tools';
	import Spinner from '../../common/Spinner.svelte';

	const i18n = getContext('i18n');
	const dispatch = createEventDispatcher();

	export let show = false;

	export let type = 'tool';
	export let id = null;

	let saving = false;
	let loading = false;

	let valvesSpec = null;
	let valves = {};

	const submitHandler = async () => {
		saving = true;

		if (valvesSpec) {
			// Convert string to array
			for (const property in valvesSpec.properties) {
				if (valvesSpec.properties[property]?.type === 'array') {
					valves[property] = (valves[property] ?? '').split(',').map((v) => v.trim());
				}
			}

			let res = null;

			if (type === 'tool') {
				res = await updateToolValvesById(localStorage.token, id, valves).catch((error) => {
					toast.error(error);
				});
			} else if (type === 'function') {
				res = await updateFunctionValvesById(localStorage.token, id, valves).catch((error) => {
					toast.error(error);
				});
			}

			if (res) {
<<<<<<< HEAD
				toast.success($i18n.t('Valves updated successfully'));
=======
				toast.success('Valves updated successfully');
				dispatch('save');
>>>>>>> 74a4f642
			}
		}

		saving = false;
	};

	const initHandler = async () => {
		loading = true;
		valves = {};
		valvesSpec = null;

		if (type === 'tool') {
			valves = await getToolValvesById(localStorage.token, id);
			valvesSpec = await getToolValvesSpecById(localStorage.token, id);
		} else if (type === 'function') {
			valves = await getFunctionValvesById(localStorage.token, id);
			valvesSpec = await getFunctionValvesSpecById(localStorage.token, id);
		}

		if (!valves) {
			valves = {};
		}

		if (valvesSpec) {
			// Convert array to string
			for (const property in valvesSpec.properties) {
				if (valvesSpec.properties[property]?.type === 'array') {
					valves[property] = (valves[property] ?? []).join(',');
				}
			}
		}

		loading = false;
	};

	$: if (show) {
		initHandler();
	}
</script>

<Modal size="sm" bind:show>
	<div>
		<div class=" flex justify-between dark:text-gray-300 px-5 pt-4 pb-2">
			<div class=" text-lg font-medium self-center">{$i18n.t('Valves')}</div>
			<button
				class="self-center"
				on:click={() => {
					show = false;
				}}
			>
				<svg
					xmlns="http://www.w3.org/2000/svg"
					viewBox="0 0 20 20"
					fill="currentColor"
					class="w-5 h-5"
				>
					<path
						d="M6.28 5.22a.75.75 0 00-1.06 1.06L8.94 10l-3.72 3.72a.75.75 0 101.06 1.06L10 11.06l3.72 3.72a.75.75 0 101.06-1.06L11.06 10l3.72-3.72a.75.75 0 00-1.06-1.06L10 8.94 6.28 5.22z"
					/>
				</svg>
			</button>
		</div>

		<div class="flex flex-col md:flex-row w-full px-5 pb-4 md:space-x-4 dark:text-gray-200">
			<div class=" flex flex-col w-full sm:flex-row sm:justify-center sm:space-x-6">
				<form
					class="flex flex-col w-full"
					on:submit|preventDefault={() => {
						submitHandler();
					}}
				>
					<div class="px-1">
						{#if !loading}
							{#if valvesSpec}
								{#each Object.keys(valvesSpec.properties) as property, idx}
									<div class=" py-0.5 w-full justify-between">
										<div class="flex w-full justify-between">
											<div class=" self-center text-xs font-medium">
												{valvesSpec.properties[property].title}

												{#if (valvesSpec?.required ?? []).includes(property)}
													<span class=" text-gray-500">*required</span>
												{/if}
											</div>

											<button
												class="p-1 px-3 text-xs flex rounded transition"
												type="button"
												on:click={() => {
													valves[property] = (valves[property] ?? null) === null ? '' : null;
												}}
											>
												{#if (valves[property] ?? null) === null}
													<span class="ml-2 self-center">
														{#if (valvesSpec?.required ?? []).includes(property)}
															{$i18n.t('None')}
														{:else}
															{$i18n.t('Default')}
														{/if}
													</span>
												{:else}
													<span class="ml-2 self-center"> {$i18n.t('Custom')} </span>
												{/if}
											</button>
										</div>

										{#if (valves[property] ?? null) !== null}
											<div class="flex mt-0.5 mb-1.5 space-x-2">
												<div class=" flex-1">
													<input
														class="w-full rounded-lg py-2 px-4 text-sm dark:text-gray-300 dark:bg-gray-850 outline-none"
														type="text"
														placeholder={valvesSpec.properties[property].title}
														bind:value={valves[property]}
														autocomplete="off"
														required
													/>
												</div>
											</div>
										{/if}

										{#if (valvesSpec.properties[property]?.description ?? null) !== null}
											<div class="text-xs text-gray-500">
												{valvesSpec.properties[property].description}
											</div>
										{/if}
									</div>
								{/each}
							{:else}
								<div class="text-sm">No valves</div>
							{/if}
						{:else}
							<Spinner className="size-5" />
						{/if}
					</div>

					<div class="flex justify-end pt-3 text-sm font-medium">
						<button
							class=" px-4 py-2 bg-emerald-700 hover:bg-emerald-800 text-gray-100 transition rounded-lg flex flex-row space-x-1 items-center {saving
								? ' cursor-not-allowed'
								: ''}"
							type="submit"
							disabled={saving}
						>
							{$i18n.t('Save')}

							{#if saving}
								<div class="ml-2 self-center">
									<svg
										class=" w-4 h-4"
										viewBox="0 0 24 24"
										fill="currentColor"
										xmlns="http://www.w3.org/2000/svg"
										><style>
											.spinner_ajPY {
												transform-origin: center;
												animation: spinner_AtaB 0.75s infinite linear;
											}
											@keyframes spinner_AtaB {
												100% {
													transform: rotate(360deg);
												}
											}
										</style><path
											d="M12,1A11,11,0,1,0,23,12,11,11,0,0,0,12,1Zm0,19a8,8,0,1,1,8-8A8,8,0,0,1,12,20Z"
											opacity=".25"
										/><path
											d="M10.14,1.16a11,11,0,0,0-9,8.92A1.59,1.59,0,0,0,2.46,12,1.52,1.52,0,0,0,4.11,10.7a8,8,0,0,1,6.66-6.61A1.42,1.42,0,0,0,12,2.69h0A1.57,1.57,0,0,0,10.14,1.16Z"
											class="spinner_ajPY"
										/></svg
									>
								</div>
							{/if}
						</button>
					</div>
				</form>
			</div>
		</div>
	</div>
</Modal>

<style>
	input::-webkit-outer-spin-button,
	input::-webkit-inner-spin-button {
		/* display: none; <- Crashes Chrome on hover */
		-webkit-appearance: none;
		margin: 0; /* <-- Apparently some margin are still there even though it's hidden */
	}

	.tabs::-webkit-scrollbar {
		display: none; /* for Chrome, Safari and Opera */
	}

	.tabs {
		-ms-overflow-style: none; /* IE and Edge */
		scrollbar-width: none; /* Firefox */
	}

	input[type='number'] {
		-moz-appearance: textfield; /* Firefox */
	}
</style><|MERGE_RESOLUTION|>--- conflicted
+++ resolved
@@ -51,12 +51,8 @@
 			}
 
 			if (res) {
-<<<<<<< HEAD
-				toast.success($i18n.t('Valves updated successfully'));
-=======
 				toast.success('Valves updated successfully');
 				dispatch('save');
->>>>>>> 74a4f642
 			}
 		}
 
