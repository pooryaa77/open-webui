{
	"'s', 'm', 'h', 'd', 'w' or '-1' for no expiration.": "'s', 'm', 'h', 'd', 'w' oder '-1' für kein Ablaufdatum.",
	"(Beta)": "(Beta)",
	"(e.g. `sh webui.sh --api`)": "(z.B. `sh webui.sh --api`)",
	"(latest)": "(neueste)",
	"{{modelName}} is thinking...": "{{modelName}} denkt nach...",
	"{{user}}'s Chats": "",
	"{{webUIName}} Backend Required": "{{webUIName}}-Backend erforderlich",
	"a user": "ein Benutzer",
	"About": "Über",
	"Account": "Account",
	"Accurate information": "Genaue Information",
	"Add a model": "Füge ein Modell hinzu",
	"Add a model tag name": "Benenne deinen Modell-Tag",
	"Add a short description about what this modelfile does": "Füge eine kurze Beschreibung hinzu, was dieses Modelfile kann",
	"Add a short title for this prompt": "Füge einen kurzen Titel für diesen Prompt hinzu",
	"Add a tag": "benenne",
	"Add custom prompt": "Eigenen Prompt hinzufügen",
	"Add Docs": "Dokumente hinzufügen",
	"Add Files": "Dateien hinzufügen",
	"Add message": "Nachricht eingeben",
	"Add Model": "Modell hinzufügen",
	"Add Tags": "Tags hinzufügen",
	"Add User": "User hinzufügen",
	"Adjusting these settings will apply changes universally to all users.": "Das Anpassen dieser Einstellungen wirkt sich universell auf alle Benutzer aus.",
	"admin": "Administrator",
	"Admin Panel": "Admin Panel",
	"Admin Settings": "Admin Einstellungen",
	"Advanced Parameters": "Erweiterte Parameter",
	"all": "Alle",
	"All Users": "Alle Benutzer",
	"Allow": "Erlauben",
	"Allow Chat Deletion": "Chat Löschung erlauben",
	"alphanumeric characters and hyphens": "alphanumerische Zeichen und Bindestriche",
	"Already have an account?": "Hast du vielleicht schon ein Account?",
	"an assistant": "ein Assistent",
	"and": "und",
	"and create a new shared link.": "und einen neuen geteilten Link zu erstellen.",
	"API Base URL": "API Basis URL",
	"API Key": "API Key",
	"API Key created.": "API Key erstellt",
	"API keys": "API Schlüssel",
	"API RPM": "API RPM",
	"April": "April",
	"Archive": "Archivieren",
	"Archived Chats": "Archivierte Chats",
	"are allowed - Activate this command by typing": "sind erlaubt - Aktiviere diesen Befehl, indem du",
	"Are you sure?": "Bist du sicher?",
	"Attach file": "Datei anhängen",
	"Attention to detail": "Auge fürs Detail",
	"Audio": "Audio",
	"August": "August",
	"Auto-playback response": "Automatische Wiedergabe der Antwort",
	"Auto-send input after 3 sec.": "Automatisches Senden der Eingabe nach 3 Sek",
	"AUTOMATIC1111 Base URL": "AUTOMATIC1111 Basis URL",
	"AUTOMATIC1111 Base URL is required.": "AUTOMATIC1111 Basis URL wird benötigt",
	"available!": "verfügbar!",
	"Back": "Zurück",
	"Bad Response": "Schlechte Antwort",
	"before": "bereits geteilt",
	"Being lazy": "Faul sein",
	"Builder Mode": "Builder Modus",
	"Bypass SSL verification for Websites": "Bypass SSL-Verifizierung für Websites",
	"Cancel": "Abbrechen",
	"Categories": "Kategorien",
	"Change Password": "Passwort ändern",
	"Chat": "Chat",
	"Chat History": "Chat Verlauf",
	"Chat History is off for this browser.": "Chat Verlauf ist für diesen Browser ausgeschaltet.",
	"Chats": "Chats",
	"Check Again": "Erneut überprüfen",
	"Check for updates": "Nach Updates suchen",
	"Checking for updates...": "Sucht nach Updates...",
	"Choose a model before saving...": "Wähle bitte zuerst ein Modell, bevor du speicherst...",
	"Chunk Overlap": "Chunk Overlap",
	"Chunk Params": "Chunk Parameter",
	"Chunk Size": "Chunk Size",
	"Citation": "Zitate",
	"Click here for help.": "Klicke hier für Hilfe.",
	"Click here to": "Klicke hier, um",
	"Click here to check other modelfiles.": "Klicke hier, um andere Modelfiles zu überprüfen.",
	"Click here to select": "Klicke hier um auszuwählen",
	"Click here to select a csv file.": "Klicke hier um eine CSV-Datei auszuwählen.",
	"Click here to select documents.": "Klicke hier um Dokumente auszuwählen",
	"click here.": "hier klicken.",
	"Click on the user role button to change a user's role.": "Klicke auf die Benutzerrollenschaltfläche, um die Rolle eines Benutzers zu ändern.",
	"Close": "Schließe",
	"Collection": "Kollektion",
	"ComfyUI": "",
	"ComfyUI Base URL": "",
	"ComfyUI Base URL is required.": "ComfyUI Base URL wird benötigt.",
	"Command": "Befehl",
	"Confirm Password": "Passwort bestätigen",
	"Connections": "Verbindungen",
	"Content": "Inhalt",
	"Context Length": "Context Length",
	"Continue Response": "Antwort fortsetzen",
	"Conversation Mode": "Konversationsmodus",
	"Copied shared chat URL to clipboard!": "Geteilte Chat-URL in die Zwischenablage kopiert!",
	"Copy": "Kopieren",
	"Copy last code block": "Letzten Codeblock kopieren",
	"Copy last response": "Letzte Antwort kopieren",
	"Copy Link": "Link kopieren",
	"Copying to clipboard was successful!": "Das Kopieren in die Zwischenablage war erfolgreich!",
	"Create a concise, 3-5 word phrase as a header for the following query, strictly adhering to the 3-5 word limit and avoiding the use of the word 'title':": "Erstelle einen prägnanten Satz mit 3-5 Wörtern als Überschrift für die folgende Abfrage. Halte dich dabei strikt an die 3-5-Wort-Grenze und vermeide die Verwendung des Wortes Titel:",
	"Create a modelfile": "Modelfiles erstellen",
	"Create Account": "Konto erstellen",
	"Create new key": "Neuen Schlüssel erstellen",
	"Create new secret key": "Neuen API Schlüssel erstellen",
	"Created at": "Erstellt am",
	"Created At": "Erstellt am",
	"Current Model": "Aktuelles Modell",
	"Current Password": "Aktuelles Passwort",
	"Custom": "Benutzerdefiniert",
	"Customize Ollama models for a specific purpose": "Ollama-Modelle für einen bestimmten Zweck anpassen",
	"Dark": "Dunkel",
	"Dashboard": "Dashboard",
	"Database": "Datenbank",
	"DD/MM/YYYY HH:mm": "DD.MM.YYYY HH:mm",
	"December": "Dezember",
	"Default": "Standard",
	"Default (Automatic1111)": "Standard (Automatic1111)",
	"Default (SentenceTransformers)": "Standard (SentenceTransformers)",
	"Default (Web API)": "Standard (Web-API)",
	"Default model updated": "Standardmodell aktualisiert",
	"Default Prompt Suggestions": "Standard-Prompt-Vorschläge",
	"Default User Role": "Standardbenutzerrolle",
	"delete": "löschen",
	"Delete": "Löschen",
	"Delete a model": "Ein Modell löschen",
	"Delete chat": "Chat löschen",
	"Delete Chat": "Chat löschen",
	"Delete Chats": "Chats löschen",
	"delete this link": "diesen Link zu löschen",
	"Delete User": "Benutzer löschen",
	"Deleted {{deleteModelTag}}": "{{deleteModelTag}} gelöscht",
	"Deleted {{tagName}}": "{{tagName}} gelöscht",
	"Description": "Beschreibung",
	"Didn't fully follow instructions": "Nicht genau den Answeisungen gefolgt",
	"Disabled": "Deaktiviert",
	"Discover a modelfile": "Ein Modelfile entdecken",
	"Discover a prompt": "Einen Prompt entdecken",
	"Discover, download, and explore custom prompts": "Benutzerdefinierte Prompts entdecken, herunterladen und erkunden",
	"Discover, download, and explore model presets": "Modellvorgaben entdecken, herunterladen und erkunden",
	"Display the username instead of You in the Chat": "Den Benutzernamen anstelle von 'du' im Chat anzeigen",
	"Document": "Dokument",
	"Document Settings": "Dokumenteinstellungen",
	"Documents": "Dokumente",
	"does not make any external connections, and your data stays securely on your locally hosted server.": "stellt keine externen Verbindungen her, und Deine Daten bleiben sicher auf Deinen lokal gehosteten Server.",
	"Don't Allow": "Nicht erlauben",
	"Don't have an account?": "Hast du vielleicht noch kein Konto?",
	"Don't like the style": "Dir gefällt der Style nicht",
	"Download": "Herunterladen",
	"Download Database": "Datenbank herunterladen",
	"Drop any files here to add to the conversation": "Ziehe Dateien in diesen Bereich, um sie an den Chat anzuhängen",
	"e.g. '30s','10m'. Valid time units are 's', 'm', 'h'.": "z.B. '30s','10m'. Gültige Zeiteinheiten sind 's', 'm', 'h'.",
	"Edit": "Bearbeiten",
	"Edit Doc": "Dokument bearbeiten",
	"Edit User": "Benutzer bearbeiten",
	"Email": "E-Mail",
	"Embedding Model": "",
	"Embedding Model Engine": "",
	"Embedding model set to \"{{embedding_model}}\"": "",
	"Enable Chat History": "Chat-Verlauf aktivieren",
	"Enable New Sign Ups": "Neue Anmeldungen aktivieren",
	"Enabled": "Aktiviert",
	"Ensure your CSV file includes 4 columns in this order: Name, Email, Password, Role.": "",
	"Enter {{role}} message here": "Gib die {{role}} Nachricht hier ein",
	"Enter Chunk Overlap": "Gib den Chunk Overlap ein",
	"Enter Chunk Size": "Gib die Chunk Size ein",
	"Enter Image Size (e.g. 512x512)": "Gib die Bildgröße ein (z.B. 512x512)",
	"Enter LiteLLM API Base URL (litellm_params.api_base)": "Gib die LiteLLM API BASE URL ein (litellm_params.api_base)",
	"Enter LiteLLM API Key (litellm_params.api_key)": "Gib den LiteLLM API Key ein (litellm_params.api_key)",
	"Enter LiteLLM API RPM (litellm_params.rpm)": "Gib die LiteLLM API RPM ein (litellm_params.rpm)",
	"Enter LiteLLM Model (litellm_params.model)": "Gib das LiteLLM Model ein (litellm_params.model)",
	"Enter Max Tokens (litellm_params.max_tokens)": "Gib die maximalen Token ein (litellm_params.max_tokens) an",
	"Enter model tag (e.g. {{modelTag}})": "Gib den Model-Tag ein",
	"Enter Number of Steps (e.g. 50)": "Gib die Anzahl an Schritten ein (z.B. 50)",
	"Enter Score": "Score eingeben",
	"Enter stop sequence": "Stop-Sequenz eingeben",
	"Enter Top K": "Gib Top K ein",
	"Enter URL (e.g. http://127.0.0.1:7860/)": "Gib die URL ein (z.B. http://127.0.0.1:7860/)",
	"Enter URL (e.g. http://localhost:11434)": "Gib die URL ein (z.B. http://localhost:11434)",
	"Enter Your Email": "Gib deine E-Mail-Adresse ein",
	"Enter Your Full Name": "Gib deinen vollständigen Namen ein",
	"Enter Your Password": "Gib dein Passwort ein",
	"Enter Your Role": "Gebe deine Rolle ein",
	"Experimental": "Experimentell",
	"Export All Chats (All Users)": "Alle Chats exportieren (alle Benutzer)",
	"Export Chats": "Chats exportieren",
	"Export Documents Mapping": "Dokumentenmapping exportieren",
	"Export Modelfiles": "Modelfiles exportieren",
	"Export Prompts": "Prompts exportieren",
	"Failed to create API Key.": "API Key erstellen fehlgeschlagen",
	"Failed to read clipboard contents": "Fehler beim Lesen des Zwischenablageninhalts",
	"February": "Februar",
	"Feel free to add specific details": "Ergänze Details.",
	"File Mode": "File Modus",
	"File not found.": "Datei nicht gefunden.",
	"Fingerprint spoofing detected: Unable to use initials as avatar. Defaulting to default profile image.": "Fingerprint spoofing erkannt: Initialen können nicht als Avatar verwendet werden. Es wird auf das Standardprofilbild zurückgegriffen.",
	"Fluidly stream large external response chunks": "Streamen Sie große externe Antwortblöcke flüssig",
	"Focus chat input": "Chat-Eingabe fokussieren",
	"Followed instructions perfectly": "Anweisungen perfekt befolgt",
	"Format your variables using square brackets like this:": "Formatiere deine Variablen mit eckigen Klammern wie folgt:",
	"From (Base Model)": "Von (Basismodell)",
	"Full Screen Mode": "Vollbildmodus",
	"General": "Allgemein",
	"General Settings": "Allgemeine Einstellungen",
	"Generation Info": "Generierungsinformationen",
	"Good Response": "Gute Antwort",
	"has no conversations.": "hat keine Unterhaltungen.",
	"Hello, {{name}}": "Hallo, {{name}}",
	"Hide": "Verbergen",
	"Hide Additional Params": "Verstecke zusätzliche Parameter",
	"How can I help you today?": "Wie kann ich dir heute helfen?",
	"Hybrid Search": "Hybride Suche",
	"Image Generation (Experimental)": "Bildgenerierung (experimentell)",
	"Image Generation Engine": "Bildgenerierungs-Engine",
	"Image Settings": "Bildeinstellungen",
	"Images": "Bilder",
	"Import Chats": "Chats importieren",
	"Import Documents Mapping": "Dokumentenmapping importieren",
	"Import Modelfiles": "Modelfiles importieren",
	"Import Prompts": "Prompts importieren",
	"Include `--api` flag when running stable-diffusion-webui": "Füge das `--api`-Flag hinzu, wenn du stable-diffusion-webui nutzt",
	"Input commands": "Eingabebefehle",
	"Interface": "Benutzeroberfläche",
	"January": "Januar",
	"join our Discord for help.": "Trete unserem Discord bei, um Hilfe zu erhalten.",
	"JSON": "JSON",
	"July": "Juli",
	"June": "Juni",
	"JWT Expiration": "JWT-Ablauf",
	"JWT Token": "JWT-Token",
	"Keep Alive": "Keep Alive",
	"Keyboard shortcuts": "Tastenkürzel",
	"Language": "Sprache",
	"Last Active": "Zuletzt aktiv",
	"Light": "Hell",
	"Listening...": "Hören...",
	"LLMs can make mistakes. Verify important information.": "LLMs können Fehler machen. Überprüfe wichtige Informationen.",
	"Made by OpenWebUI Community": "Von der OpenWebUI-Community",
	"Make sure to enclose them with": "Formatiere deine Variablen mit:",
	"Manage LiteLLM Models": "LiteLLM-Modelle verwalten",
	"Manage Models": "Modelle verwalten",
	"Manage Ollama Models": "Ollama-Modelle verwalten",
	"March": "März",
	"Max Tokens": "Maximale Tokens",
	"Maximum of 3 models can be downloaded simultaneously. Please try again later.": "Es können maximal 3 Modelle gleichzeitig heruntergeladen werden. Bitte versuche es später erneut.",
	"May": "Mai",
	"Messages you send after creating your link won't be shared. Users with the URL will beable to view the shared chat.": "Fortlaudende Nachrichten in diesem Chat werden nicht automatisch geteilt. Benutzer mit dem Link können den Chat einsehen.",
	"Minimum Score": "Mindestscore",
	"Mirostat": "Mirostat",
	"Mirostat Eta": "Mirostat Eta",
	"Mirostat Tau": "Mirostat Tau",
	"MMMM DD, YYYY": "DD MMMM YYYY",
	"MMMM DD, YYYY HH:mm": "DD MMMM YYYY HH:mm",
	"Model '{{modelName}}' has been successfully downloaded.": "Modell '{{modelName}}' wurde erfolgreich heruntergeladen.",
	"Model '{{modelTag}}' is already in queue for downloading.": "Modell '{{modelTag}}' befindet sich bereits in der Warteschlange zum Herunterladen.",
	"Model {{modelId}} not found": "Modell {{modelId}} nicht gefunden",
	"Model {{modelName}} already exists.": "Modell {{modelName}} existiert bereits.",
	"Model filesystem path detected. Model shortname is required for update, cannot continue.": "Modell-Dateisystempfad erkannt. Modellkurzname ist für das Update erforderlich, Fortsetzung nicht möglich.",
	"Model Name": "Modellname",
	"Model not selected": "Modell nicht ausgewählt",
	"Model Tag Name": "Modell-Tag-Name",
	"Model Whitelisting": "Modell-Whitelisting",
	"Model(s) Whitelisted": "Modell(e) auf der Whitelist",
	"Modelfile": "Modelfiles",
	"Modelfile Advanced Settings": "Erweiterte Modelfileseinstellungen",
	"Modelfile Content": "Modelfile Content",
	"Modelfiles": "Modelfiles",
	"Models": "Modelle",
	"More": "Mehr",
	"My Documents": "Meine Dokumente",
	"My Modelfiles": "Meine Modelfiles",
	"My Prompts": "Meine Prompts",
	"Name": "Name",
	"Name Tag": "Namens-Tag",
	"Name your modelfile": "Benenne dein modelfile",
	"New Chat": "Neuer Chat",
	"New Password": "Neues Passwort",
	"No results found": "Keine Ergebnisse gefunden",
	"No source available": "",
	"Not factually correct": "Nicht sachlich korrekt.",
	"Not sure what to add?": "Nicht sicher, was hinzugefügt werden soll?",
	"Not sure what to write? Switch to": "Nicht sicher, was du schreiben sollst? Wechsel zu",
	"Note: If you set a minimum score, the search will only return documents with a score greater than or equal to the minimum score.": "",
	"Notifications": "Desktop-Benachrichtigungen",
	"November": "November",
	"October": "Oktober",
	"Off": "Aus",
	"Okay, Let's Go!": "Okay, los geht's!",
	"OLED Dark": "OLED Dunkel",
	"Ollama": "Ollama",
	"Ollama Base URL": "Ollama Basis URL",
	"Ollama Version": "Ollama-Version",
	"On": "Ein",
	"Only": "Nur",
	"Only alphanumeric characters and hyphens are allowed in the command string.": "Nur alphanumerische Zeichen und Bindestriche sind im Befehlsstring erlaubt.",
	"Oops! Hold tight! Your files are still in the processing oven. We're cooking them up to perfection. Please be patient and we'll let you know once they're ready.": "Hoppla! Warte noch einen Moment! Die Dateien sind noch im der Verarbeitung. Bitte habe etwas Geduld und wir informieren Dich, sobald sie bereit sind.",
	"Oops! Looks like the URL is invalid. Please double-check and try again.": "Hoppla! Es sieht so aus, als wäre die URL ungültig. Bitte überprüfe sie und versuche es nochmal.",
	"Oops! You're using an unsupported method (frontend only). Please serve the WebUI from the backend.": "Hoppla! du verwendest eine nicht unterstützte Methode (nur Frontend). Bitte stelle die WebUI vom Backend aus bereit.",
	"Open": "Öffne",
	"Open AI": "Open AI",
	"Open AI (Dall-E)": "Open AI (Dall-E)",
	"Open new chat": "Neuen Chat öffnen",
	"OpenAI": "OpenAI",
	"OpenAI API": "OpenAI-API",
	"OpenAI API Config": "OpenAI API Konfiguration",
	"OpenAI API Key is required.": "OpenAI API Key erforderlich.",
	"OpenAI URL/Key required.": "OpenAI URL/Key erforderlich.",
	"or": "oder",
	"Other": "Andere",
	"Overview": "Übersicht",
	"Parameters": "Parameter",
	"Password": "Passwort",
	"PDF document (.pdf)": "PDF-Dokument (.pdf)",
	"PDF Extract Images (OCR)": "Text von Bildern aus PDFs extrahieren (OCR)",
	"pending": "ausstehend",
	"Permission denied when accessing microphone: {{error}}": "Zugriff auf das Mikrofon verweigert: {{error}}",
	"Plain text (.txt)": "Nur Text (.txt)",
	"Playground": "Testumgebung",
	"Positive attitude": "Positive Einstellung",
	"Previous 30 days": "Vorherige 30 Tage",
	"Previous 7 days": "Vorherige 7 Tage",
	"Profile Image": "Profilbild",
	"Prompt (e.g. Tell me a fun fact about the Roman Empire)": "Prompt (z.B. Erzähle mir eine interessante Tatsache über das Römische Reich.",
	"Prompt Content": "Prompt-Inhalt",
	"Prompt suggestions": "Prompt-Vorschläge",
	"Prompts": "Prompts",
	"Pull \"{{searchValue}}\" from Ollama.com": "\"{{searchValue}}\" von Ollama.com herunterladen",
	"Pull a model from Ollama.com": "Ein Modell von Ollama.com abrufen",
	"Pull Progress": "Fortschritt abrufen",
	"Query Params": "Query Parameter",
	"RAG Template": "RAG-Vorlage",
	"Raw Format": "Rohformat",
	"Read Aloud": "Vorlesen",
	"Record voice": "Stimme aufnehmen",
	"Redirecting you to OpenWebUI Community": "Du wirst zur OpenWebUI-Community weitergeleitet",
	"Refused when it shouldn't have": "Abgelehnt, obwohl es nicht hätte sein sollen.",
	"Regenerate": "Neu generieren",
	"Release Notes": "Versionshinweise",
	"Remove": "Entfernen",
	"Remove Model": "Modell entfernen",
	"Rename": "Umbenennen",
	"Repeat Last N": "Repeat Last N",
	"Repeat Penalty": "Repeat Penalty",
	"Request Mode": "Request-Modus",
	"Reranking Model": "Reranking Modell",
	"Reranking model disabled": "Rranking Modell deaktiviert",
	"Reranking model set to \"{{reranking_model}}\"": "",
	"Reset Vector Storage": "Vektorspeicher zurücksetzen",
	"Response AutoCopy to Clipboard": "Antwort automatisch in die Zwischenablage kopieren",
	"Retrieval Augmented Generation Settings": "Retrieval Augmented Generation Einstellungen",
	"Role": "Rolle",
	"Rosé Pine": "Rosé Pine",
	"Rosé Pine Dawn": "Rosé Pine Dawn",
	"Save": "Speichern",
	"Save & Create": "Speichern und erstellen",
	"Save & Submit": "Speichern und senden",
	"Save & Update": "Speichern und aktualisieren",
	"Saving chat logs directly to your browser's storage is no longer supported. Please take a moment to download and delete your chat logs by clicking the button below. Don't worry, you can easily re-import your chat logs to the backend through": "Das direkte Speichern von Chat-Protokollen im Browser-Speicher wird nicht mehr unterstützt. Bitte nimm dir einen Moment Zeit, um deine Chat-Protokolle herunterzuladen und zu löschen, indem du auf die Schaltfläche unten klickst. Keine Sorge, du kannst deine Chat-Protokolle problemlos über das Backend wieder importieren.",
	"Scan": "Scannen",
	"Scan complete!": "Scan abgeschlossen!",
	"Scan for documents from {{path}}": "Dokumente von {{path}} scannen",
	"Search": "Suchen",
	"Search a model": "Nach einem Modell suchen",
	"Search Documents": "Dokumente suchen",
	"Search Prompts": "Prompts suchen",
	"See readme.md for instructions": "Anleitung in readme.md anzeigen",
	"See what's new": "Was gibt's Neues",
	"Seed": "Seed",
	"Select a mode": "Einen Modus auswählen",
	"Select a model": "Ein Modell auswählen",
	"Select an Ollama instance": "Eine Ollama Instanz auswählen",
	"Select model": "",
	"Send a Message": "Eine Nachricht senden",
	"Send message": "Nachricht senden",
	"September": "September",
	"Server connection verified": "Serververbindung überprüft",
	"Set as default": "Als Standard festlegen",
	"Set Default Model": "Standardmodell festlegen",
	"Set embedding model (e.g. {{model}})": "",
	"Set Image Size": "Bildgröße festlegen",
	"Set reranking model (e.g. {{model}})": "",
	"Set Steps": "Schritte festlegen",
	"Set Title Auto-Generation Model": "Modell für automatische Titelgenerierung festlegen",
	"Set Voice": "Stimme festlegen",
	"Settings": "Einstellungen",
	"Settings saved successfully!": "Einstellungen erfolgreich gespeichert!",
	"Share": "Teilen",
	"Share Chat": "Chat teilen",
	"Share to OpenWebUI Community": "Mit OpenWebUI Community teilen",
	"short-summary": "kurze-zusammenfassung",
	"Show": "Anzeigen",
	"Show Additional Params": "Zusätzliche Parameter anzeigen",
	"Show shortcuts": "Verknüpfungen anzeigen",
	"Showcased creativity": "Kreativität zur Schau gestellt",
	"sidebar": "Seitenleiste",
	"Sign in": "Anmelden",
	"Sign Out": "Abmelden",
	"Sign up": "Registrieren",
	"Signing in": "Anmeldung",
	"Source": "Quellen",
	"Speech recognition error: {{error}}": "Spracherkennungsfehler: {{error}}",
	"Speech-to-Text Engine": "Sprache-zu-Text-Engine",
	"SpeechRecognition API is not supported in this browser.": "Die Spracherkennungs-API wird in diesem Browser nicht unterstützt.",
	"Stop Sequence": "Stop Sequence",
	"STT Settings": "STT-Einstellungen",
	"Submit": "Senden",
	"Subtitle (e.g. about the Roman Empire)": "Untertitel (z.B. über das Römische Reich)",
	"Success": "Erfolg",
	"Successfully updated.": "Erfolgreich aktualisiert.",
	"Sync All": "Alles synchronisieren",
	"System": "System",
	"System Prompt": "System-Prompt",
	"Tags": "Tags",
	"Tell us more:": "Erzähl uns mehr",
	"Temperature": "Temperatur",
	"Template": "Vorlage",
	"Text Completion": "Textvervollständigung",
	"Text-to-Speech Engine": "Text-zu-Sprache-Engine",
	"Tfs Z": "Tfs Z",
	"Thanks for your feedback!": "Danke für dein Feedback",
	"The score should be a value between 0.0 (0%) and 1.0 (100%).": "Der Score sollte ein Wert zwischen 0,0 (0 %) und 1,0 (100 %) sein.",
	"Theme": "Design",
	"This ensures that your valuable conversations are securely saved to your backend database. Thank you!": "Dadurch werden deine wertvollen Unterhaltungen sicher in der Backend-Datenbank gespeichert. Vielen Dank!",
	"This setting does not sync across browsers or devices.": "Diese Einstellung wird nicht zwischen Browsern oder Geräten synchronisiert.",
	"Thorough explanation": "Genaue Erklärung",
	"Tip: Update multiple variable slots consecutively by pressing the tab key in the chat input after each replacement.": "Tipp: Aktualisiere mehrere Variablen nacheinander, indem du nach jeder Aktualisierung die Tabulatortaste im Chat-Eingabefeld drückst.",
	"Title": "Titel",
	"Title (e.g. Tell me a fun fact)": "Titel (z.B. Erzähle mir eine lustige Tatsache",
	"Title Auto-Generation": "Automatische Titelgenerierung",
	"Title Generation Prompt": "Prompt für Titelgenerierung",
	"to": "für",
	"To access the available model names for downloading,": "Um auf die verfügbaren Modellnamen zum Herunterladen zuzugreifen,",
	"To access the GGUF models available for downloading,": "Um auf die verfügbaren GGUF Modelle zum Herunterladen zuzugreifen",
	"to chat input.": "to chat input.",
	"Today": "Heute",
	"Toggle settings": "Einstellungen umschalten",
	"Toggle sidebar": "Seitenleiste umschalten",
	"Top K": "Top K",
	"Top P": "Top P",
	"Trouble accessing Ollama?": "Probleme beim Zugriff auf Ollama?",
	"TTS Settings": "TTS-Einstellungen",
	"Type Hugging Face Resolve (Download) URL": "Gib die Hugging Face Resolve (Download) URL ein",
	"Uh-oh! There was an issue connecting to {{provider}}.": "Ups! Es gab ein Problem bei der Verbindung mit {{provider}}.",
	"Unknown File Type '{{file_type}}', but accepting and treating as plain text": "Unbekannter Dateityp '{{file_type}}', wird jedoch akzeptiert und als einfacher Text behandelt.",
	"Update and Copy Link": "Erneuern und kopieren",
	"Update password": "Passwort aktualisieren",
	"Upload a GGUF model": "GGUF Model hochladen",
	"Upload files": "Dateien hochladen",
	"Upload Progress": "Upload Progress",
	"URL Mode": "URL Modus",
	"Use '#' in the prompt input to load and select your documents.": "Verwende '#' in der Prompt-Eingabe, um deine Dokumente zu laden und auszuwählen.",
	"Use Gravatar": "Gravatar verwenden",
	"Use Initials": "Initialen verwenden",
	"user": "Benutzer",
	"User Permissions": "Benutzerberechtigungen",
	"Users": "Benutzer",
	"Utilize": "Nutze die",
	"Valid time units:": "Gültige Zeiteinheiten:",
	"variable": "Variable",
	"variable to have them replaced with clipboard content.": "Variable, um den Inhalt der Zwischenablage beim Nutzen des Prompts zu ersetzen.",
	"Version": "Version",
	"Warning: If you update or change your embedding model, you will need to re-import all documents.": "Warnung: Wenn du dein Einbettungsmodell aktualisierst oder änderst, musst du alle Dokumente erneut importieren.",
	"Web": "Web",
	"Web Params": "Web Parameter",
	"Webhook URL": "Webhook URL",
	"WebUI Add-ons": "WebUI-Add-Ons",
	"WebUI Settings": "WebUI-Einstellungen",
	"WebUI will make requests to": "Wenn aktiviert sendet WebUI externe Anfragen an",
	"What’s New in": "Was gibt's Neues in",
	"When history is turned off, new chats on this browser won't appear in your history on any of your devices.": "Wenn die Historie ausgeschaltet ist, werden neue Chats nicht in deiner Historie auf deine Geräte angezeigt.",
	"Whisper (Local)": "Whisper (Lokal)",
	"Write a prompt suggestion (e.g. Who are you?)": "Gebe einen Prompt-Vorschlag ein (z.B. Wer bist du?)",
	"Write a summary in 50 words that summarizes [topic or keyword].": "Schreibe eine kurze Zusammenfassung in 50 Wörtern, die [Thema oder Schlüsselwort] zusammenfasst.",
	"Yesterday": "Gestern",
	"You": "Du",
	"You have no archived conversations.": "Du hast keine archivierten Unterhaltungen.",
	"You have shared this chat": "Du hast diesen Chat",
	"You're a helpful assistant.": "Du bist ein hilfreicher Assistent.",
	"You're now logged in.": "Du bist nun eingeloggt.",
<<<<<<< HEAD
	"Youtube": "YouTube"
=======
	"Youtube": "YouTube",
	"Help": "Hilfe",
	"All Documents": "Alle Dokumente",
	"Suggested": "Vorgeschlagen",
	"Prompt": "Prompt",
	"Download canceled": "Download abgebrochen",
	"Invalid Tag": "Ungültiger Tag",
	"Title cannot be an empty string.": "Titel darf nicht leer sein."

>>>>>>> 39bc3b50
}<|MERGE_RESOLUTION|>--- conflicted
+++ resolved
@@ -481,9 +481,6 @@
 	"You have shared this chat": "Du hast diesen Chat",
 	"You're a helpful assistant.": "Du bist ein hilfreicher Assistent.",
 	"You're now logged in.": "Du bist nun eingeloggt.",
-<<<<<<< HEAD
-	"Youtube": "YouTube"
-=======
 	"Youtube": "YouTube",
 	"Help": "Hilfe",
 	"All Documents": "Alle Dokumente",
@@ -492,6 +489,4 @@
 	"Download canceled": "Download abgebrochen",
 	"Invalid Tag": "Ungültiger Tag",
 	"Title cannot be an empty string.": "Titel darf nicht leer sein."
-
->>>>>>> 39bc3b50
 }